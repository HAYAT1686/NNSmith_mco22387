--- conflicted
+++ resolved
@@ -31,10 +31,6 @@
     gen, solution = random_model_gen(
         mode=args.mode, min_dims=args.min_dims, seed=model_seed, max_nodes=args.max_nodes,
         timeout=args.timeout, candidates_overwrite=differentiable_ops, init_fp=True)
-<<<<<<< HEAD
-    gen.viz('debug.png')
-=======
->>>>>>> c1114fc3
     net = SymbolNet(gen.abstract_graph, solution, verbose=args.verbose,
                     alive_shapes=gen.alive_shapes)
     net.eval()
@@ -144,11 +140,7 @@
             open(os.path.join(args.load, f'model/{model_id}-net.pkl'), 'rb'))
         net.use_gradient = False
         num_op = ref_df['n_nodes'][model_id]
-<<<<<<< HEAD
         print('model_id', model_id, 'model_seed=', model_seed)
-=======
-        print('model_seed=', model_seed)
->>>>>>> c1114fc3
 
         results['n_nodes'].append(num_op)
         results['model_seed'].append(model_seed)
