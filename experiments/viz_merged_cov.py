import matplotlib.pyplot as plt
from matplotlib_venn import venn2, venn3
import numpy as np

import os

import pandas as pd


SMALL_SIZE = 8
MEDIUM_SIZE = 15
BIGGER_SIZE = 18

plt.rc('font', size=SMALL_SIZE)          # controls default text sizes
plt.rc('axes', titlesize=MEDIUM_SIZE)     # fontsize of the axes title
plt.rc('axes', labelsize=MEDIUM_SIZE)    # fontsize of the x and y labels
plt.rc('xtick', labelsize=SMALL_SIZE)    # fontsize of the tick labels
plt.rc('ytick', labelsize=SMALL_SIZE)    # fontsize of the tick labels
plt.rc('legend', fontsize=MEDIUM_SIZE)    # legend fontsize
plt.rc('figure', titlesize=BIGGER_SIZE)  # fontsize of the figure title

class Ploter:
    def __init__(self, cov_lim=None, use_pdf=False, one_plot=False) -> None:
        self.legends = []  # type: ignore
        # cov / time, cov / iteration, iteration / time
        if not one_plot:
            fig, axs = plt.subplots(
                1, 2, constrained_layout=True, figsize=(9, 5))
        else:
            fig, axs = plt.subplots(
                1, 1, constrained_layout=True, figsize=(5, 5.5))
            axs = [axs]
        self.one_plot = one_plot
        self.fig = fig
        self.axs = axs
        self.cov_lim = cov_lim
        self.cov_maxes = []
        self.xspan = 0
        self.use_pdf = use_pdf

    def add(self, data, name=None):
        df = np.array(data)

        ALPHA = 0.8
        LW = 2
        MARKER_SIZE = 10
        N_MARKER = 8
        MARKERS = ['*', 'X', '^', 'd']
        LS = 'dashed'
        markevery = int(len(df) / N_MARKER)
        marker = MARKERS[len(self.cov_maxes) % len(MARKERS)]

        # linestyle=LS, marker=marker, markevery=markevery, markersize=MARKER_SIZE, alpha=ALPHA, lw=LW
        style_kw = {
            'linestyle': LS,
            'marker': marker,
            'markevery': markevery,
            'markersize': MARKER_SIZE,
            'alpha': ALPHA,
            'lw': LW
        }

        self.axs[0].plot(df[:, 0], df[:, 2], **style_kw)  # cov / time

        if not self.one_plot:
            self.axs[1].plot(df[:, 1], df[:, 2], **style_kw)  # cov / iteration
            # self.axs[2].plot(df[:, 0], df[:, 1], **style_kw)  # iter / time

        self.xspan = max(self.xspan, df[-1, 0])

        self.cov_maxes.append(df[:, 2].max())

        if name:
            self.legends.append(name)
        else:
            assert not self.legends

    def plot(self, save='cov', cov_type='', cov_lim=None):
        self.axs[-1].legend(self.legends)

        self.cov_maxes = sorted(self.cov_maxes)

        if len(self.cov_maxes) > 1:
            for rk in range(1, len(self.cov_maxes)):
                best = self.cov_maxes[-1]
                cur = self.cov_maxes[-(rk + 1)]
                print(
                    f'==> Best one is [{best} / {cur}] = **{best / cur:.2f}x** better than the NO. {rk + 1} baseline.')

        cov_max = max(self.cov_maxes)
        cov_min = min(self.cov_maxes)

        if cov_lim is not None:
            self.axs[0].annotate(f"{int(cov_max)} / {int(cov_lim)} ~ $\\bf{{{cov_max / cov_lim * 100 :.1f}\%}}$", xy=(self.xspan, cov_max * 1.03), xycoords="data",
                                 va="center", ha="right", fontsize=MEDIUM_SIZE,
                                 bbox=dict(boxstyle="sawtooth", fc="w"))
        #     self.axs[0].axhline(y=cov_lim, color='r', linestyle='dashdot')
        #     self.axs[1].axhline(y=cov_lim, color='r', linestyle='dashdot')

        if cov_type:
            cov_type += ' '

        if self.cov_lim is not None:
            self.axs[0].set_ylim(bottom=self.cov_lim)
            if not self.one_plot:
                self.axs[1].set_ylim(bottom=self.cov_lim)
        else:
            self.axs[0].set_ylim(bottom=cov_min * 0.85)
            if not self.one_plot:
                self.axs[1].set_ylim(bottom=cov_min * 0.85)

        self.axs[0].set(
            xlabel='Time / Second',
            ylabel=f'# {cov_type}Coverage')
        self.axs[0].set_title('Coverage $\\bf{Time}$ Efficiency')

        if not self.one_plot:
            self.axs[1].set(
                ylabel=f'# {cov_type}Coverage',
                xlabel='# Iteration')
            self.axs[1].set_title('Coverage $\\bf{Iteration}$ Efficiency')
            plt.setp(self.axs[1].get_xticklabels(), rotation=30,
                     horizontalalignment='right')

            # self.axs[2].set(
            #     xlabel='Time / Second',
            #     ylabel='# Iteration')
            # self.axs[2].set_title('Iteration Speed')

        if self.use_pdf:
            self.fig.savefig(save + '.pdf')
        self.fig.savefig(save + '.png')


def cov_summerize(data, pass_filter=None, tlimit=None, branch_only=True, gen_time=None):
    model_total = 0

    branch_by_time = [[0, 0, 0]]
    final_bf = 0

    line_by_time = [[0, 0, 0]]
    final_lf = 0

    for time, value in data.items():
        lf = 0
        bf = 0

        n_model = value['n_model']
        cov = value['merged_cov']
        model_total += n_model
        if gen_time is not None:
            time -= gen_time[0][:model_total].sum()
        line_cov = 0
        branch_cov = 0
        for fname in cov:
            if pass_filter is not None and not pass_filter(fname):
                continue

            branch_cov += len(cov[fname]['branches'])
            bf += cov[fname]['bf']

            if not branch_only:
                line_cov += len(cov[fname]['lines'])
                lf += cov[fname]['lf']

        if not branch_only:
            line_by_time.append([time, model_total, line_cov])

        branch_by_time.append([time, model_total, branch_cov])

        final_lf = max(final_lf, lf)
        final_bf = max(final_bf, bf)

        if tlimit is not None and time > tlimit:
            break
    return line_by_time, branch_by_time, (final_lf, final_bf)


def tvm_pass_filter(fname):
    if 'relay/transforms' in fname:
        return True
    elif 'src/tir/transforms' in fname:
        return True
    elif 'src/ir/transform.cc' in fname:
        return True

    return False


def ort_pass_filter(fname):
    return 'onnxruntime/core/optimizer/' in fname


<<<<<<< HEAD
def tvm_arith_filter(fname):
    return 'arith' in fname


def plot_one_round(folder, data, pass_filter=None, fuzz_tags=None, target_tag='', tlimit=None, pdf=False, one_plot=False, pass_tag='', gen_time=None):
=======
def plot_one_round(folder, data, pass_filter=None, fuzz_tags=None, target_tag='', tlimit=None, pdf=False, one_plot=False, venn=False):
>>>>>>> a44818ad
    branch_ploter = Ploter(use_pdf=pdf, one_plot=one_plot)

    assert fuzz_tags is not None
    if pass_filter is not None:
        assert pass_tag != ''

    # Due to lcov, diff lcov's total cov might be slightly different.
    # We took the max.
    lf = 0
    bf = 0

    for idx, (k, v) in enumerate(data.items()):
        _, branch_by_time, (lf_, bf_) = cov_summerize(
            v, tlimit=tlimit, pass_filter=pass_filter,
            gen_time=gen_time[k] if gen_time is not None else None)
        branch_ploter.add(data=branch_by_time, name=fuzz_tags[idx])

        lf = max(lf, lf_)
        bf = max(bf, bf_)

    branch_ploter.plot(save=os.path.join(
        folder, target_tag + pass_tag + 'branch_cov'), cov_type='Branch', cov_lim=bf)

    if not venn:
        return

    # venn graph plot
    branch_cov_sets = []
    for _, v in data.items():
        last_key = sorted(list(v.keys()))[-1]
        # file -> {lines, branches}
        final_cov = v[last_key]['merged_cov']
        branch_set = set()
        for fname in final_cov:
            if pass_filter is not None and not pass_filter(fname):
                continue
            brset = set([fname + br for br in final_cov[fname]['branches']])
            branch_set.update(brset)
        branch_cov_sets.append(branch_set)

    if len(branch_cov_sets) != 1:
        plt.clf()
        if len(branch_cov_sets) == 2:
            v = venn2(subsets=branch_cov_sets, set_labels=[
                f'$\\bf{{{t}}}$' for t in fuzz_tags], alpha=0.3)
        elif len(branch_cov_sets) == 3:
            v = venn3(subsets=branch_cov_sets, set_labels=[
                f'$\\bf{{{t}}}$' for t in fuzz_tags], alpha=0.3)

            for id in ['110', '101', '011']:
                if v.get_label_by_id(id):
                    v.get_label_by_id(id).set_text('')

            # v.get_label_by_id("100").set_x(v.get_label_by_id('100').get_position()[0] * 1.05)
            # v.get_label_by_id("010").set_x(v.get_label_by_id('010').get_position()[0] * 1.3)
            # v.get_label_by_id("001").set_x(v.get_label_by_id('001').get_position()[0] * 1.2)

            h, l = [], []
            hatches = ['\\', '.', '*']
            circles = ['MediumVioletRed', 'SeaGreen', 'Lavender']
            for idx, id in enumerate(['100', '010', '001', '111']):
                if v.get_label_by_id(id) is None:
                    continue
                cnt = int(v.get_label_by_id(id).get_text())
                v.get_label_by_id(id).set_text('')
                if id != '111':
                    v.get_patch_by_id(id).set_alpha(0.5)
                    v.get_patch_by_id(id).set_hatch(hatches[idx])
                    v.get_patch_by_id(id).set_edgecolor(circles[idx])
                    v.get_patch_by_id(id).set_linewidth(2)
                # append patch to handles list
                h.append(v.get_patch_by_id(id))
                # append count to labels list
                l.append(cnt)

            plt.legend(handles=h, labels=l, title="counts", loc='lower right')
    plt.title("Venn Diagram of Branch Coverage")
    plt.savefig(f'{os.path.join(folder, target_tag + pass_tag + "br_cov_venn")}.png',
                bbox_inches='tight')
    if pdf:
        plt.savefig(f'{os.path.join(folder, target_tag + pass_tag + "br_cov_venn")}.pdf',
                    bbox_inches='tight')
    plt.close()


if '__main__' == __name__:
    import argparse
    import pickle

    parser = argparse.ArgumentParser()
    parser.add_argument('-f', '--folders', type=str,
                        nargs='+', help='bug report folder')
    parser.add_argument('--tags', type=str, nargs='+', help='tags')
    parser.add_argument('-o', '--output', type=str,
                        default='results', help='results folder')
    parser.add_argument('-t', '--tlimit', type=int,
                        default=4 * 3600, help='time limit')
    parser.add_argument('--tvm', action='store_true', help='use tvm')
    parser.add_argument('--ort', action='store_true', help='use ort')
    parser.add_argument('--pdf', action='store_true', help='use pdf as well')
<<<<<<< HEAD
    parser.add_argument('--no_count_gen', action='store_true',
                        help='do not count generation time')
=======
    parser.add_argument('--venn', action='store_true', help='plot venn')
>>>>>>> a44818ad
    args = parser.parse_args()

    if args.tags is None:
        args.tags = [os.path.split(f)[-1].split('-')[0] for f in args.folders]
        # args.tags = [os.path.split(os.path.split(f)[-2])[-1]
        #              for f in args.folders]
    else:
        assert len(args.tags) == len(args.folders)

    if not os.path.exists(args.output):
        os.mkdir(args.output)

    pass_filter = None
    target_tag = ''
    if args.tvm:
        pass_filter = tvm_pass_filter
        target_tag = 'tvm_'
    elif args.ort:
        pass_filter = ort_pass_filter
        target_tag = 'ort_'
    else:
        print(f'[WARNING] No pass filter is used (use --tvm or --ort)')

    arith_filter = None
    if args.tvm:
        arith_filter = tvm_arith_filter
    elif args.ort:
        arith_filter = None
    else:
        print(f'[WARNING] No pass filter is used (use --tvm or --ort)')

    data = {}
    gen_time = {} if args.no_count_gen else None
    for f in args.folders:
        with open(os.path.join(f, 'merged_cov.pkl'), 'rb') as fp:
            data[f] = pickle.load(fp)
            if args.no_count_gen:
                gen_time[f] = pd.read_csv(os.path.join(
                    f, '../gentime.csv'), header=None)

    if pass_filter is not None:
        plot_one_round(folder=args.output, data=data,
<<<<<<< HEAD
                       pass_filter=pass_filter, pass_tag='opt_', tlimit=args.tlimit, fuzz_tags=args.tags, target_tag=target_tag, pdf=args.pdf, one_plot=True, gen_time=gen_time)
    if arith_filter is not None:
        plot_one_round(folder=args.output, data=data,
                       pass_filter=arith_filter, pass_tag='arith_', tlimit=args.tlimit, fuzz_tags=args.tags, target_tag=target_tag, pdf=args.pdf, gen_time=gen_time)
    plot_one_round(folder=args.output, data=data,
                   pass_filter=None, tlimit=args.tlimit, fuzz_tags=args.tags, target_tag=target_tag, pdf=args.pdf, gen_time=gen_time)  # no pass
=======
                       pass_filter=pass_filter, tlimit=args.tlimit, fuzz_tags=args.tags, target_tag=target_tag, pdf=args.pdf, one_plot=True, venn=args.venn)
    plot_one_round(folder=args.output, data=data,
                   pass_filter=None, tlimit=args.tlimit, fuzz_tags=args.tags, target_tag=target_tag, pdf=args.pdf, venn=args.venn)  # no pass
>>>>>>> a44818ad
<|MERGE_RESOLUTION|>--- conflicted
+++ resolved
@@ -18,6 +18,7 @@
 plt.rc('ytick', labelsize=SMALL_SIZE)    # fontsize of the tick labels
 plt.rc('legend', fontsize=MEDIUM_SIZE)    # legend fontsize
 plt.rc('figure', titlesize=BIGGER_SIZE)  # fontsize of the figure title
+
 
 class Ploter:
     def __init__(self, cov_lim=None, use_pdf=False, one_plot=False) -> None:
@@ -191,15 +192,11 @@
     return 'onnxruntime/core/optimizer/' in fname
 
 
-<<<<<<< HEAD
 def tvm_arith_filter(fname):
     return 'arith' in fname
 
 
-def plot_one_round(folder, data, pass_filter=None, fuzz_tags=None, target_tag='', tlimit=None, pdf=False, one_plot=False, pass_tag='', gen_time=None):
-=======
-def plot_one_round(folder, data, pass_filter=None, fuzz_tags=None, target_tag='', tlimit=None, pdf=False, one_plot=False, venn=False):
->>>>>>> a44818ad
+def plot_one_round(folder, data, pass_filter=None, fuzz_tags=None, target_tag='', tlimit=None, pdf=False, one_plot=False, pass_tag='', gen_time=None, venn=False):
     branch_ploter = Ploter(use_pdf=pdf, one_plot=one_plot)
 
     assert fuzz_tags is not None
@@ -300,12 +297,9 @@
     parser.add_argument('--tvm', action='store_true', help='use tvm')
     parser.add_argument('--ort', action='store_true', help='use ort')
     parser.add_argument('--pdf', action='store_true', help='use pdf as well')
-<<<<<<< HEAD
     parser.add_argument('--no_count_gen', action='store_true',
                         help='do not count generation time')
-=======
     parser.add_argument('--venn', action='store_true', help='plot venn')
->>>>>>> a44818ad
     args = parser.parse_args()
 
     if args.tags is None:
@@ -348,15 +342,9 @@
 
     if pass_filter is not None:
         plot_one_round(folder=args.output, data=data,
-<<<<<<< HEAD
-                       pass_filter=pass_filter, pass_tag='opt_', tlimit=args.tlimit, fuzz_tags=args.tags, target_tag=target_tag, pdf=args.pdf, one_plot=True, gen_time=gen_time)
+                       pass_filter=pass_filter, pass_tag='opt_', tlimit=args.tlimit, fuzz_tags=args.tags, target_tag=target_tag, pdf=args.pdf, one_plot=True, gen_time=gen_time, venn=args.venn)
     if arith_filter is not None:
         plot_one_round(folder=args.output, data=data,
-                       pass_filter=arith_filter, pass_tag='arith_', tlimit=args.tlimit, fuzz_tags=args.tags, target_tag=target_tag, pdf=args.pdf, gen_time=gen_time)
+                       pass_filter=arith_filter, pass_tag='arith_', tlimit=args.tlimit, fuzz_tags=args.tags, target_tag=target_tag, pdf=args.pdf, gen_time=gen_time, venn=args.venn)
     plot_one_round(folder=args.output, data=data,
-                   pass_filter=None, tlimit=args.tlimit, fuzz_tags=args.tags, target_tag=target_tag, pdf=args.pdf, gen_time=gen_time)  # no pass
-=======
-                       pass_filter=pass_filter, tlimit=args.tlimit, fuzz_tags=args.tags, target_tag=target_tag, pdf=args.pdf, one_plot=True, venn=args.venn)
-    plot_one_round(folder=args.output, data=data,
-                   pass_filter=None, tlimit=args.tlimit, fuzz_tags=args.tags, target_tag=target_tag, pdf=args.pdf, venn=args.venn)  # no pass
->>>>>>> a44818ad
+                   pass_filter=None, tlimit=args.tlimit, fuzz_tags=args.tags, target_tag=target_tag, pdf=args.pdf, gen_time=gen_time, venn=args.venn)  # no pass