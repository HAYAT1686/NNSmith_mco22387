--- conflicted
+++ resolved
@@ -324,19 +324,14 @@
                             gen_info['cur_node_size'] = self.cur_node_size
                             progress.refresh()
                             forked_exe_t_s = time.time()
-<<<<<<< HEAD
                             if self.mode != 'hybrid':
                                 mode = self.mode
                             else:
                                 mode = random.choice(['random', 'guided'])
                             gen_info['mode'] = mode
                             self.stage = mode + ' gen'
-                            sat_inputs, state, edge_set, seed, ret_profile = \
-                                forked_execution(mode,
-=======
                             sat_inputs, edge_set, seed, ret_profile = \
                                 forked_execution(self.mode,
->>>>>>> 57d2c4b5
                                                  _TMP_ONNX_FILE_,
                                                  max_nodes=self.cur_node_size,
                                                  max_gen_millisec=self._PER_MODEL_TIMEOUT_,
