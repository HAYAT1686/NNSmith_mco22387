--- conflicted
+++ resolved
@@ -33,12 +33,9 @@
 import networkx as nx
 import onnx
 from summary import GraphSummary, ParamShapeSummary, SummaryBase
-<<<<<<< HEAD
 import socket
 import tarfile
-=======
 from nnsmith.dtype_test import rewrite_op_dtype
->>>>>>> edb74186
 
 __COV_DRIVER__ = None
 
