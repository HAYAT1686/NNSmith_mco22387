--- conflicted
+++ resolved
@@ -174,22 +174,13 @@
 
 
 class FuzzingLoop:  # TODO: Support multiple backends.
-<<<<<<< HEAD
-    def __init__(self, backends: Dict[str, DiffTestBackend], mode='table', root=None, time_budget=60 * 60 * 4, max_nodes=None, fix_nodes=10, inp_gen='random',
-=======
-    def __init__(self, backends: Dict[str, DiffTestBackend], mode='random', root=None, time_budget=60 * 60 * 4, max_nodes=32, inp_gen='random',
->>>>>>> 5ae56def
+    def __init__(self, backends: Dict[str, DiffTestBackend], mode='random', root=None, time_budget=60 * 60 * 4, max_nodes=None, fix_nodes=10, inp_gen='random',
                  summaries: List[SummaryBase] = None, fork_bkn=False, _PER_MODEL_TIMEOUT_=1000, use_bitvec=False, no_progress=False, merge_op_v=None,
                  limnf=True, use_cuda=False, warmup=False, yes=False, flush_freq=None, record_model=False):
         self.root = root
         self.reporter = Reporter(
-<<<<<<< HEAD
             report_folder=root, name_hint=list(backends.keys())[0], yes=yes, flush_freq=flush_freq)
         self.mode = mode  # `random` or `table`
-=======
-            report_folder=root, name_hint=list(backends.keys())[0])
-        self.mode = mode
->>>>>>> 5ae56def
         self.inp_gen = inp_gen  # `random` or `grad`
 
         SanityCheck.gt(len(backends), 0, "Empty backends are not allowed!")
@@ -333,29 +324,14 @@
                             gen_info['cur_node_size'] = self.cur_node_size
                             progress.refresh()
                             forked_exe_t_s = time.time()
-<<<<<<< HEAD
                             if self.mode != 'hybrid':
                                 mode = self.mode
                             else:
                                 mode = random.choice(['random', 'guided'])
                             gen_info['mode'] = mode
                             self.stage = mode + ' gen'
-                            sat_inputs, state, edge_set, seed, ret_profile = forked_execution(mode,
-                                                                                              _TMP_ONNX_FILE_,
-                                                                                              table=self.table,
-                                                                                              max_nodes=self.cur_node_size,
-                                                                                              max_gen_millisec=self._PER_MODEL_TIMEOUT_,
-                                                                                              inp_gen=self.inp_gen,
-                                                                                              save_torch=use_torch,
-                                                                                              summaries=self.summaries,
-                                                                                              seed=seed,
-                                                                                              use_bitvec=self.use_bitvec,
-                                                                                              merge_op_v=self.merge_op_v,
-                                                                                              limnf=self.limnf,
-                                                                                              use_cuda=self.use_cuda)
-=======
                             sat_inputs, state, edge_set, seed, ret_profile = \
-                                forked_execution(self.mode,
+                                forked_execution(mode,
                                                  _TMP_ONNX_FILE_,
                                                  max_nodes=self.cur_node_size,
                                                  max_gen_millisec=self._PER_MODEL_TIMEOUT_,
@@ -367,7 +343,6 @@
                                                  merge_op_v=self.merge_op_v,
                                                  limnf=self.limnf,
                                                  use_cuda=self.use_cuda)
->>>>>>> 5ae56def
                             gen_info.update(ret_profile)
                             gen_info['forked_exe_time'] = time.time() - \
                                 forked_exe_t_s
@@ -507,11 +482,7 @@
                         break
         finally:  # cleanup
             os.system('rm ' + _TMP_ONNX_FILE_ + '*')
-<<<<<<< HEAD
-            last_cov = __COV_DRIVER__.get_now()
         forkpool_execution.terminate()
-=======
->>>>>>> 5ae56def
         self.reporter.flush(self)
         try:
             print('Trying to store hitmap (if allowed)')
@@ -519,6 +490,7 @@
                 pickle.dump(__COV_DRIVER__.get_hitmap(), f)
         except Exception as e:
             print(f'Failed to store hitmap: {e}')
+
 
 if __name__ == '__main__':
     import argparse
