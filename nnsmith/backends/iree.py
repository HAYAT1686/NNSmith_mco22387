--- conflicted
+++ resolved
@@ -45,38 +45,12 @@
     @dispatch(TFModel)
     def make_backend(self, model: TFModel) -> BackendCallable:
         # https://iree-python-api.readthedocs.io/en/latest/compiler/tools.html
-<<<<<<< HEAD
         vm_flatbuffer = iree.compiler.tf.compile_module(
             model.net,
             target_backends=[self.target],
             exported_names=["iree_fn"],
             optimize=self.optmax,
-            extra_args=[
-                "--iree-mhlo-demote-i64-to-i32=false",
-                "--iree-flow-demote-i64-to-i32",
-            ],
         )
-=======
-        with tempfile.TemporaryDirectory() as tmpdirname:
-            saved_model_path = os.path.join(tmpdirname, "saved_model")
-            tf.saved_model.save(
-                model.net,
-                saved_model_path,
-                signatures=model.net.call_by_dict.get_concrete_function(
-                    model.input_specs
-                ),
-            )
-            vm_flatbuffer = iree.compiler.tf.compile_saved_model(
-                saved_model_path,
-                target_backends=[self.target],
-                exported_names=["call_by_dict"],
-                optimize=self.optmax,
-                extra_args=[
-                    # "--iree-mhlo-demote-i64-to-i32=false",
-                    # "--iree-flow-demote-i64-to-i32",
-                ],
-            )
->>>>>>> a8275a15
 
         compiled_model = iree.runtime.load_vm_flatbuffer(
             vm_flatbuffer,
