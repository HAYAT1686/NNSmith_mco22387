--- conflicted
+++ resolved
@@ -2451,7 +2451,6 @@
     assert Reshape in ALL_OP_TYPES
     auto_infer_in_dtypes()
 
-<<<<<<< HEAD
     # Reshape from scalar
     lhs = ShapeVar([], DType.float32)
     s = z3.Solver()
@@ -2460,13 +2459,11 @@
     assert all(rhs[0].eq(ShapeVar([1], DType.float32))), (lhs, rhs)
     s.add(*op.requires([lhs]))
     assert s.check() == z3.sat
-=======
     # Reduce rank 0
     abs_op = Squeeze()
     scalar = ShapeVar.from_torch(torch.tensor(10))
     assert abs_op.shape_fn([scalar])[0].ndims == 0
     abs_op.requires([scalar])
->>>>>>> 282cd1ae
 
     # ReLU
     lhs = torch.relu(torch.randn(1, 1, 1, 1)).shape
