--- conflicted
+++ resolved
@@ -350,11 +350,7 @@
     for idx in symbolic_idx:
         values[idx] = model.eval(values[idx]).as_long()
 
-<<<<<<< HEAD
-    concrete_op = op.__class__(*values)
-=======
     concrete_op = type(op)(*values)
->>>>>>> c875d46a
     concrete_op.inp_ranks = op.inp_ranks
     concrete_op.out_ranks = op.out_ranks
     concrete_op.same_inp_dims = op.same_inp_dims
