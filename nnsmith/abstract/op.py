--- conflicted
+++ resolved
@@ -1645,7 +1645,6 @@
         return [(4, out_shape_var[0].dtype)]
 
 
-<<<<<<< HEAD
 def random_group(n, k):
     xs = sorted([random.randint(0, n - k) for _ in range(k - 1)])
     xs = [0] + xs + [n - k]
@@ -1662,8 +1661,6 @@
     return ret
 
 
-=======
->>>>>>> 01d36505
 class ReshapeBase(UnaryOpBase, ABC):
     num_var_param = int_range(1, 4)
     in_dtypes = [(i,) for i in DTYPE_ALL]
