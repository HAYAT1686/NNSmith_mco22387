from functools import reduce
from typing import List, Union

import z3

from nnsmith.error import SanityCheck, ConstraintCheck
from nnsmith.abstract.dtype import DType
from nnsmith.abstract.arith import *


class AbsTensor:
    def __init__(self, shape: List[Union[int, z3.ExprRef]], dtype: DType):
        self.shape = list(shape)
        self.dtype = DType(dtype)

    def __repr__(self):
        return f"AbsTensor<{self.dtype.short()}>{str(self.shape)}"

    def __eq__(self, other):
        return self.shape == other.shape and self.dtype == other.dtype

    def gt_zero(self):
        ret = []
        for s in self.shape:
            if isinstance(s, z3.ExprRef):
                ret.append(nnsmith_gt(s, 0))
            else:
                ConstraintCheck.gt(s, 0)
        return ret

    def eq(self, other):
        SanityCheck.eq(self.ndims, other.ndims)
        ret = []
        for i in range(self.ndims):
            if isinstance(self.shape[i], z3.ExprRef) or isinstance(
                other.shape[i], z3.ExprRef
            ):
                ret.append(nnsmith_eq(self.shape[i], other.shape[i]))
            else:
                ConstraintCheck.eq(self.shape[i], other.shape[i])
        return ret

<<<<<<< HEAD
=======
    def torch(self):
        import torch

        return torch.Size(self.shape)

>>>>>>> c875d46a
    def constains_symbol(self) -> bool:
        return any(isinstance(s, z3.ExprRef) for s in self.shape)

    def nelement(self):
        if len(self.shape) == 0:  # Scalar
            return 1
        return reduce(lambda x, y: nnsmith_mul(x, y), self.shape, 1)

    def deepcopy(self):
        return AbsTensor(shape=list(self.shape), dtype=self.dtype)

    @staticmethod
    def from_torch(torch_tensor):
        return AbsTensor(list(torch_tensor.shape), DType.from_torch(torch_tensor.dtype))

    @property
    def ndims(self):
        return len(self.shape)<|MERGE_RESOLUTION|>--- conflicted
+++ resolved
@@ -40,14 +40,11 @@
                 ConstraintCheck.eq(self.shape[i], other.shape[i])
         return ret
 
-<<<<<<< HEAD
-=======
     def torch(self):
         import torch
 
         return torch.Size(self.shape)
 
->>>>>>> c875d46a
     def constains_symbol(self) -> bool:
         return any(isinstance(s, z3.ExprRef) for s in self.shape)
 
