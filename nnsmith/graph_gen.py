# See https://github.com/Z3Prover/z3/issues/5656
import z3  # Always import z3 first to avoid incompatibility issue.

from multiprocessing import Process
import psutil
from collections import defaultdict
import math
import textwrap

import networkx as nx
from nnsmith.dtype_test import rewrite_op_dtype
import torch
from torch import nn
import numpy as np
import uuid

import pickle
import cloudpickle
from typing import Dict, NamedTuple, Tuple, List, Optional, Set
from inspect import signature
import traceback
import random
import time
import os
import copy

from nnsmith.error import SanityCheck, ConstraintCheck, ConstraintError
from nnsmith.export import torch2onnx
from nnsmith.abstract.op import *
from nnsmith.abstract.op import __MAX_RANK__ as __MAX_RANK__


NNSMITH_LIMNF_V = os.getenv('NNSMITH_LIMNF_V', '0')
assert NNSMITH_LIMNF_V in ['0', '1']
NNSMITH_BV_SIZE = os.getenv('NNSMITH_BV_SIZE', '8')


class RequiredDimNotFound(Exception):
    pass


ALIVE_SHAPE_TYPE = List[Tuple[int, ShapeVar, int]]


InputInfoBase = NamedTuple(
    'InputInfo', [('op', Input), ('oid', int), ('node_id', int), ('input_name', str)])


class InputInfo(InputInfoBase):
    def __repr__(self) -> str:
        return f"InputInfo(op={self.op}<{self.op.shape_var.dtype.value}>, oid={self.oid}, node_id={self.node_id}, input_name={self.input_name})"


__MB_LIM__ = 6 * 1024


class SymbolNet(nn.Module):
    def __init__(self, graph: nx.MultiDiGraph, model: z3.ModelRef, verbose=False, alive_shapes: ALIVE_SHAPE_TYPE = None,
                 record_intermediate=False, use_gradient=False, megabyte_lim=__MB_LIM__):
        super(SymbolNet, self).__init__()
        self.megabyte_lim = megabyte_lim
        self.verbose = verbose
        self.tensors = []  # 1) edges; 2) leaf nodes; 3) input -> 0;
        self.ref_cnt = []  # ref cnt -> tensors; erased on 0;
        self.instructions = []  # <Func, <input idx>, <output idx>>
        self.n_output = 0
        self.inp_id_cnt = 0
        self.n_vulnerable_op = 0

        self.using_cuda = None  # not sure

        # keep track of layers and weights so that the tracing can work properly
        self.mlist = nn.ModuleList()
        self.graph = graph
        self.concrete_graph = graph.copy()
        # NOTE: All leaf nodes are output tensors.
        self.alive_shapes = alive_shapes
        if alive_shapes is None:
            warnings.warn(
                "Please supply `alive_shapes` if possible. This will be used to check dtype correctness.")
        # whether or not to register intermediate tensors as output tensors. Useful (at least) for checking nan
        self.record_intermediate = record_intermediate

        self.input_info: List[InputInfo] = []

        tmp_op_output_map = {}  # node id -> output idx in tensors;
        shape_vars = {}
        n_floats, flops = 0, 0
        for node_id in nx.topological_sort(graph):
            n_inp = graph.nodes[node_id]['nin']
            n_out = graph.nodes[node_id]['nout']

            tmp_op_output_map[node_id] = len(self.tensors)
            for _ in range(n_out):
                self.tensors.append(None)
                self.ref_cnt.append(0)

            input_idx = [None] * n_inp
            output_idx = [None] * n_out
            op = concretize(graph.nodes[node_id]['op'], model)
            self.concrete_graph.nodes[node_id]['op'] = op

            # Glob inputs
            for from_node, _, (out_idx, in_idx) in graph.in_edges(node_id, data='operand_idx'):
                required = tmp_op_output_map[from_node] + out_idx
                input_idx[in_idx] = required
                self.ref_cnt[required] += 1

            # Glob outputs
            out_edges = graph.out_edges(node_id, data='operand_idx')
            if len(out_edges) == 0:  # leaf node
                # create fake output indices
                output_idx = list(range(
                    tmp_op_output_map[node_id], tmp_op_output_map[node_id] + n_out))
                for out_idx in output_idx:
                    self.ref_cnt[out_idx] += 1
                    self.n_output += 1
            else:
                for _, _, (out_idx, in_idx) in out_edges:
                    output_idx[out_idx] = tmp_op_output_map[node_id] + out_idx

            if not isinstance(op, Input):
                cur_op = op.torch()
                if isinstance(cur_op, nn.Module):
                    self.mlist.append(cur_op)
                self.instructions.append(
                    (cur_op, input_idx, output_idx, op, node_id))

                if hasattr(op, 'torch_loss'):
                    self.n_vulnerable_op += 1
            else:  # Should be input node
                SanityCheck.true(type(op) is Input, 'type(op) should be Input')
                SanityCheck.eq(len(output_idx), 1)
                op.idx = self.inp_id_cnt
                self.inp_id_cnt += 1
                self.input_info.append(
                    InputInfo(op=op, oid=output_idx[0], node_id=node_id, input_name=f'i{op.idx}'))

            # concretize shapevars
            ishape_indices = self.graph.nodes[node_id]['ishape_indices']
            shape_indices = self.graph.nodes[node_id]['shape_indices']
            for shape_idx in shape_indices:
                shape = self.alive_shapes[shape_idx][1].shape
                dtype = self.alive_shapes[shape_idx][1].dtype
                shape = [model.eval(i).as_long() if isinstance(
                    i, z3.ExprRef) else i for i in shape]
                assert shape_idx not in shape_vars, f"{shape_idx} already exists"
                shape_vars[shape_idx] = ShapeVar(shape, dtype)
            self.concrete_graph.nodes[node_id]['in_svs'] = [
                shape_vars[i] for i in ishape_indices]
            self.concrete_graph.nodes[node_id]['out_svs'] = [
                shape_vars[i] for i in shape_indices]
            # ensure n_floats and flops within limit
            tmp_inp = [shape_vars[i] for i in ishape_indices]
            op.shape_fn(tmp_inp)
            op_nfl = op.n_floats(tmp_inp)
            if self.verbose:
                print(f"op: {op} nfloats: {op_nfl}")
            n_floats += op_nfl
            assert n_floats * 8 <= megabyte_lim * 1024 * \
                1024, f'Current number of elements ({n_floats/1024/1024}m) exceeded memory limit ({megabyte_lim} MB) Current op: {op}'
            if FLOPS_LIM is not None:
                assert op.flops(
                    tmp_inp) < FLOPS_LIM, f'Current number of flops ({op.flops(tmp_inp)}m) exceeded limit ({FLOPS_LIM} m). Current op: {op}'

        if self.verbose:
            print('input_info=', self.input_info)
        self.input_spec = {
            f'i{ii.op.idx}': ii.op.shape_var.shape for ii in self.input_info}
        self.plausible_input_shape = {
            f'i{ii.op.idx}': ii.op.shape_var for ii in self.input_info}
        self.first_run = True
        self.hacked = {}  # make forward deterministic

        self.use_gradient = use_gradient
        if use_gradient:
            self.enable_training()
        self.check_intermediate_numeric = False
        self.invalid_found_last = None

    def to_picklable(self):
        self.alive_shapes = None
        del self.graph

    def get_params(self):
        return sum([i['params'] for i in self.optimizer.param_groups], [])

    def backward(self):
        if self.loss is not None:
            self.optimizer.zero_grad()
            params = self.get_params()
            grads = [[] for _ in params]
            for l in self.loss:
                l.backward(retain_graph=True)
                with torch.no_grad():
                    grad_vec = torch.cat(
                        [p.grad.data.view(-1) if p.grad is not None else torch.zeros(1) for p in params])
                    norm = torch.norm(grad_vec).item()
                    for i, p in enumerate(params):
                        if p.grad is not None:
                            grads[i].append(p.grad.data.clone() / norm)
                    self.optimizer.zero_grad()
            with torch.no_grad():
                for i, p in enumerate(params):
                    if p.grad is not None:
                        p.grad.data = sum(grads[i])
            torch.nn.utils.clip_grad_norm_(self.parameters(), 1e-1)
            self.optimizer.step()

    def training_reset(self):
        self.loss = None
        self.stop_updating_loss = False

    def stop_training(self):
        self.use_gradient = False
        self.loss = None

    def enable_training(self, extra_trainable=[]):
        self.use_gradient = True
        to_train = []
        for t in extra_trainable:
            to_train.append(t)
        for t in self.parameters():
            to_train.append(t)
        self.optimizer = torch.optim.Adam(to_train, lr=5e-1)
        self.training_reset()

    def _check_out_dtype(self, outputs, node_id, op):
        if self.alive_shapes is None:
            return
        msg_head = f'In dtype checking for {op} (#{node_id}): '
        shape_indices = self.graph.nodes[node_id]['shape_indices']
        SanityCheck.eq(len(outputs), len(shape_indices), msg_head +
                       f'{len(outputs)} != {len(shape_indices)}')
        for out, shape_idx in zip(outputs, shape_indices):
            SanityCheck.eq(out.dtype, self.alive_shapes[shape_idx][1].dtype.value, msg_head +
                           f'torch dtype ({out.dtype}) != symbolic dtype ({self.alive_shapes[shape_idx][1].dtype.value})')

    def get_random_inps(self, margin=10, base='center', use_cuda=False) -> List[torch.Tensor]:
        dev = torch.device('cuda' if use_cuda else 'cpu')
        if base == 'center':
            base = margin / 2
        else:
            assert isinstance(base, int) or isinstance(base, float)

        inputs = []
        for ii in self.input_info:
            dtype = ii.op.shape_var.dtype.value
            fp_tensor = base + \
                torch.rand(ii.op.shape_var.shape, device=dev) * margin
            if DType.is_float(dtype):
                inputs.append(fp_tensor.to(dtype))
            else:
                inputs.append(torch.round(fp_tensor).to(dtype))

        return inputs

    def rand_input_gen(self, max_iter=10, margin=10, base='center', use_cuda=False) -> Optional[List[torch.Tensor]]:
        last_check_intermediate_numeric = self.check_intermediate_numeric
        self.check_intermediate_numeric = True

        sat_inputs = None

        for _ in range(max_iter):
            inputs = self.get_random_inps(margin, base, use_cuda)

            if use_cuda:
                self.use_cuda()

            self.forward(*inputs)

            if not self.invalid_found_last:
                sat_inputs = inputs
                break

        self.check_intermediate_numeric = last_check_intermediate_numeric
        return sat_inputs

    def grad_input_gen(self, max_iter=int(os.getenv('NNSMITH_GRAD_ITER', 100)), init_tensors=None, margin=10, base='center', use_cuda=False) -> Optional[List[torch.Tensor]]:
        if init_tensors is None:
            init_tensors = self.get_random_inps(
                margin, base, use_cuda=use_cuda)

        inputs = []
        for tensor in init_tensors:
            if tensor.data.dtype.is_floating_point:
                inputs.append(torch.nn.parameter.Parameter(tensor.data))
            else:
                inputs.append(tensor.data)

        self.enable_training(extra_trainable=inputs)

        last_check_intermediate_numeric = self.check_intermediate_numeric
        self.check_intermediate_numeric = True

        if use_cuda:
            inputs = [inp.cuda() for inp in inputs]
            self.use_cuda()

        sat_inputs = None
        for _ in range(max_iter):
            self.training_reset()

            try:
                _ = self(*inputs)
            except ConstraintError as e:
                print(e)
                break

            if self.invalid_found_last:  # need_to_train
                self.backward()
            else:
                sat_inputs = [v.data for v in inputs]
                break

        self.stop_training()
        if sat_inputs is None:
            print('[grad] no valid range found!!!')

        self.check_intermediate_numeric = last_check_intermediate_numeric
        return sat_inputs

    def use_cuda(self):
        self.cuda()
        self.using_cuda = True

    def forward(self, *args, **kwargs):
        # required: input_info, tensors, ref_cnt, instructions, hacked, first_run verbose # alive_shapes, graph
        xs = [None] * len(self.input_info)
        for i in range(len(args)):
            xs[i] = args[i]
        for ii in self.input_info:
            if ii.input_name in kwargs:
                xs[ii.op.idx] = kwargs[ii.input_name]
        assert all(x is not None for x in xs), xs
        input_invaid = any(
            [torch.isnan(x).any() or torch.isinf(x).any() for x in xs])
        local_ref_cnt = self.ref_cnt.copy()
        self.tensors = [None for _ in self.tensors]
        self.invalid_found_last = False

        for ii in self.input_info:
            self.tensors[ii.oid] = xs[ii.op.idx]

        for inst, inps, outs, op, node_id in self.instructions:
            input_tensors = [self.tensors[idx] for idx in inps]
            if self.using_cuda:
                input_tensors = [inp.cuda() for inp in input_tensors]
            if isinstance(op, Div):
                if not self.first_run:
                    cond = self.hacked[node_id]
                else:
                    cond = (input_tensors[1] == 0).any()
                if cond:
                    input_tensors[1] = torch.clip(
                        input_tensors[1], torch.ones(size=[1], dtype=input_tensors[1].dtype, device=input_tensors[1].device))
                self.hacked[node_id] = cond
            if self.verbose:
                print(
                    f'--> executing op={op}, node_id={node_id}, inps={inps}, outs={outs}')
                print('\tinputs=')
                for i in input_tensors:
                    print(f'  (shape={i.shape} dtype={i.dtype})')
            outputs = inst(*input_tensors)
            if not isinstance(outputs, list):
                outputs = [outputs]
            self._check_out_dtype(outputs, node_id, op)

            if self.check_intermediate_numeric or (self.use_gradient and not self.stop_updating_loss):
<<<<<<< HEAD
                try:
                    vul_op_loss = op.torch_loss(*input_tensors)
                except Exception as e:
                    vul_op_loss = ()
                self.invalid_found_last |= not op.numeric_valid(
                    outputs, input_tensors)
                if self.invalid_found_last and (self.use_gradient and not self.stop_updating_loss):
                    if input_invaid:
                        print('[NaN/Inf] in inputs')
                        return None
=======
                self.invalid_found_last |= not op.numeric_valid(outputs)
                if self.invalid_found_last and (self.use_gradient and not self.stop_updating_loss):
                    ConstraintCheck.true(
                        not input_invaid, f'[NaN/Inf] in inputs')
>>>>>>> c1114fc3
                    if self.verbose:
                        for inp_i, inp in enumerate(input_tensors):
                            print(
                                f'[inp]@{inp_i} :: {inp.min().data:.5f} ~ {inp.max().data:.5f}')

<<<<<<< HEAD
                    if not hasattr(op, 'torch_loss'):
                        print(
                            f'[Warning] op={op} has no `torch_loss` but produces NaN or INF!')
                    # TODO: some less vulnerable ops (like Mul) may also trigger Inf and will crash the process.
                    # Given its low chance of happening, ignore it for now.
=======
                    ConstraintCheck.true(hasattr(
                        op, 'torch_loss'), f'op={op} has no `torch_loss` but produces NaN or INF!')
                    # TODO: some less vulnerable ops (like Mul) may also trigger Inf and will crash the process.
                    # Given its low chance of happening, ignore it for now.
                    try:
                        vul_op_loss = op.torch_loss(*input_tensors)
                    except Exception as e:
                        traceback.print_exc()
                        vul_op_loss = torch.tensor(1., requires_grad=True)
>>>>>>> c1114fc3
                    print(
                        f'[NaN/Inf] in outputs ~ {op} ~ id {node_id} :: {vul_op_loss[0].min().data:.3f} ~ {vul_op_loss[0].max().data:.3f}')

                    if self.loss is None:
                        self.loss = [l.mean() for l in vul_op_loss]
                    else:
                        self.loss.extend(l.mean() for l in vul_op_loss)
                    self.stop_updating_loss = True
                    return outputs

            if self.verbose:
                print('\toutputs=', ','.join(
                    f'(shape={i.shape} dtype={i.dtype})' for i in outputs))
            for idx in inps:
                local_ref_cnt[idx] -= 1
                if local_ref_cnt[idx] == 0 and not self.record_intermediate:
                    self.tensors[idx] = None
            for idx, output in list(zip(outs, outputs)):
                SanityCheck.none(self.tensors[idx], 'tensor[{}] is not None.'.format(
                    idx))
                if local_ref_cnt[idx] > 0:  # Will be used.
                    self.tensors[idx] = output
        self.first_run = False
        return tuple(t for t in self.tensors if t is not None)


class SimpleGenerator:

    def __init__(self, min_dims=[1, 3, 48, 48], skip=[Input], viz_sbs=False, megabyte_lim=__MB_LIM__, seed=None, verbose=False, use_bitvec=False,
                 viz_verbose=False, merge_op_v=None, limnf=True, candidates_overwrite=None, forward_prob=None, init_fp=False):
        if seed is not None:
            np.random.seed(seed)
            random.seed(seed)
            torch.manual_seed(seed)
        self.verbose = verbose
        self.viz_verbose = viz_verbose
        auto_infer_in_dtypes(self.verbose)

        if candidates_overwrite is None:
            self.op_candidates = [
                op for op in ALL_OP_TYPES if op not in skip and not op._skip]
        else:
            self.op_candidates = candidates_overwrite

        if use_bitvec:
            self.solver = z3.SolverFor("QF_UFBV")
        else:
            self.solver = z3.Solver()

        # 4 bytes per float (assume we use float64)
        self.limit_float = 1024**2 * megabyte_lim // 8

        # Node -> op: AbsOpBase
        # Edge -> shape_idx:-> self.alive_shapes
        self.abstract_graph = nx.MultiDiGraph()
        self.picklable_graph = nx.MultiDiGraph()

        # <op idx, shape variable, output operand idx>
        self.alive_shapes: ALIVE_SHAPE_TYPE = []
        # dim size -> list[shape idx -> output_tensor_pool]
        self.dim2shape_idx: Dict[int, List[int]] = {}
        self.viz_cnt = 0
        self.is_viz_sbs = viz_sbs

        self.use_bitvec = use_bitvec
        self.min_dims = min_dims
        self.n_floats = 0
        self.monotonic_placeholder_id = 0
        self.monotonic_nx_node_idx = 0
        # self.reusable_placeholder_nx_indices = []
        self.last_soln = None
        self.wts = None
        self.merge_op_v = merge_op_v or 'v0'  # v0 as default version
        self.limnf = limnf
        self.n_floats_cons = []

        # <op idx>
        self.placeholders: List[int] = []
        # for all (including newly created tmp) placeholders
        self.insert_init_ph_node(self.create_placeholder(
            len(min_dims), dtype=torch.float32 if init_fp else None))
        self.init_ph_alive = True
        self.forward_prob = 0.5 if forward_prob is None else forward_prob

    def random_rank(self):
        return random.choices(range(__MAX_RANK__ + 1),
                              weights=[1, 1, 1, 1, 2, 1])[0]

    def random_dtype(self):
        wts = [1] * len(DTYPE_ALL)
        for i in DTYPE_FLOATS:
            wts[DTYPE_ALL.index(i)] = 8
        for i in DTYPE_INTS:
            wts[DTYPE_ALL.index(i)] = 2
        return random.choices(DTYPE_ALL, weights=wts)[0]

    def create_placeholder(self, dim, dtype=None):
        syms = self.new_syms(['v%s_%s' % (
            self.monotonic_placeholder_id, k) for k in range(dim)])
        shapevar = ShapeVar(
            shape=syms,
            dtype=dtype if dtype is not None else self.random_dtype())
        self.monotonic_placeholder_id += 1
        ph = Placeholder(shapevar)
        return ph

    # default to no input constraints
    def gen_ph_cons(self, ph: Placeholder) -> List[z3.ExprRef]:
        return []

    def post_process(self):
        '''Called after the graph is finalized. May be used to add parameter guidance.'''
        pass

    def new_sym(self, name, bv_size=None):
        if self.use_bitvec:
            bv_size = bv_size or NNSMITH_BV_SIZE
            if isinstance(bv_size, str) and bv_size.startswith('random'):
                bv_size = random.randint(1, int(bv_size[len('random'):]))
            elif isinstance(bv_size, str):
                bv_size = int(bv_size)
            zero_size = ARITH_MAX_WIDTH - bv_size
            return z3.ZeroExt(zero_size, z3.BitVec(name, bv_size))
        else:
            return z3.Int(name)

    def new_syms(self, names):
        if self.use_bitvec:
            bv_sizes = list(map(len, random_group(
                int(os.getenv("NNSMITH_BITS", 30)), len(names))))
            assert len(bv_sizes) == len(names)
            return [self.new_sym(name, bvsize) for name, bvsize in zip(names, bv_sizes)]
        else:
            return [self.new_sym(name) for name in names]

    @ abstractmethod
    def insert_init_ph_node(self, min_dims, shape=None, dtype=DType.float32) -> ShapeVar:
        raise NotImplementedError

    @ abstractmethod
    def try_forward_insert_at(self, node: AbsOpBase, ishape_indices: List[int]) -> bool:
        raise NotImplementedError

    @ abstractmethod
    def try_occupy_placeholder(self, node: AbsOpBase, placeholder_indices: List[int]) -> bool:
        raise NotImplementedError

    @ abstractmethod
    def get_symbol_solutions(self) -> List:
        raise NotImplementedError

    def extra_exit_check(self) -> bool:
        """
        Returns:
            bool: add more checks to determine whether to exit the generation.
        """
        return False

    def num_op(self) -> int:
        # exclude placeholders.
        return len(self.abstract_graph.nodes) - len(self.placeholders)

    def recompute_n_floats(self):
        self.n_floats = 0
        for i in self.alive_shapes:
            self.n_floats = nnsmith_add(self.n_floats, i[1].nelement())

    def abstract_gen(self, max_node_size=10, max_gen_millisec=2000):
        self.max_gen_millisec = max_gen_millisec
        self.cur_phase = 'abstract_gen'
        z3.set_param(
            "smt.phase_selection",
            5,
            "smt.arith.random_initial_value",
            True,
            "sat.phase",
            "random",
            "timeout",
            max_gen_millisec // 3,
            "memory_max_size",
            50 * 1024,  # MB
        )
        init_time = time.time()
        while time.time() - init_time < max_gen_millisec / 1000 and self.num_op() < max_node_size:
            if self.extra_exit_check():
                break
            node_t = self.pick_next_op_type()
            self.try_insert_node_type(node_t)
        if abs(self.num_op() - max_node_size) >= 3:
            print(
                f'[WARNING]: graph size: {len(self.abstract_graph.nodes)} < expected size: {max_node_size}')
        self.cur_phase = 'post_process'

        self.recompute_n_floats()
        if self.limnf:  # add into solver since graph is finalized to avoid repeated solving
            if NNSMITH_LIMNF_V == '0':
                self.solver.add(nnsmith_le(self.n_floats, self.limit_float))
            elif NNSMITH_LIMNF_V == '1':
                self.solver.add(*self.n_floats_cons)
            assert self.check_sat() == z3.sat

        self.post_process()  # can be used to add more constraints
        # init graph placeholders
        shuffled_placeholder = self.placeholders
        self.abstract_graph.nodes[shuffled_placeholder[0]
                                  ]['op'] = self.abstract_graph.nodes[shuffled_placeholder[0]]['op'].to_input()
        for holder_idx in shuffled_placeholder[1:]:
            if random.randint(0, 1) and os.getenv('NNSMITH_CONST', 'off') != 'off':
                self.abstract_graph.nodes[holder_idx]['op'] = self.abstract_graph.nodes[holder_idx]['op'].to_const(
                )
            else:
                self.abstract_graph.nodes[holder_idx]['op'] = self.abstract_graph.nodes[holder_idx]['op'].to_input(
                )

    def check_arith_ref(self, var):
        SanityCheck.true(isinstance(
            var, (z3.BitVecRef, z3.BoolRef, bool)), f"{type(var)}not supported.")
        if not isinstance(var, bool):
            for child in var.children():
                self.check_arith_ref(child)

    def check_sat(self, *assumptions, timeout=None):
        start = time.time()
        if self.use_bitvec:
            for assump in assumptions:
                self.check_arith_ref(assump)

        if self.verbose:
            print('---> total constraints: \n',
                  '\n'.join(sorted(map(str,
                                       list(self.solver.assertions()) + list(assumptions)))))
        if timeout is None:
            cres = self.solver.check(*assumptions)
        else:
            def _run():
                cres = self.solver.check(*assumptions)
                exit({'sat': 0, 'unsat': 1, 'unknown': 2}[str(cres)])

            p = Process(target=_run)
            p.start()
            p.join(timeout=timeout / 1000)
            if p.is_alive():
                cres = z3.unknown
                for child in psutil.Process(p.pid).children(recursive=False):
                    child: psutil.Process  # type: ignore
                    try:
                        child.terminate()
                        child.wait()
                    except psutil.NoSuchProcess:
                        pass
                p.terminate()
                p.join()

            else:
                cres = {0: z3.sat, 1: z3.unsat, 2: z3.unknown}[p.exitcode]

        checking_time = int((time.time() - start) * 1000)
        if checking_time > 3000 and self.cur_node:  # 3s
            warnings.warn(
                f'[WARNING] check {self.cur_node} {checking_time} ms at phase {self.cur_phase}')
        if self.verbose:
            print(cres, '<-- checking time:', checking_time, 'ms')

            if cres == z3.unsat:
                print(f'Unsat core: {self.solver.unsat_core()}')
        if cres == z3.sat:
            if timeout is not None:
                self.solver.check(*assumptions)
            self.last_soln = self.solver.model()
        return cres

    def compute_wts(self):
        self.wts = [1] * len(self.op_candidates)
        normalize_op_t = {'latest': EXPANDED_OP,
                          'v0': EXPANDED_OP_V0}[self.merge_op_v]
        op_t_idx = {}
        for i in range(len(self.op_candidates)):
            for op_t in normalize_op_t:
                if issubclass(self.op_candidates[i], op_t):
                    op_t_idx[op_t] = op_t_idx.get(op_t, []) + [i]

        for idx in op_t_idx.values():
            for i in idx:
                self.wts[i] = 1.0 / len(idx)

    def pick_next_op_type(self):
        if self.wts is None:
            self.compute_wts()
        return random.choices(self.op_candidates, k=1, weights=self.wts)[0]

    def forward_insert_node(self, node: AbsOpBase, ishape_indices: List[int], oshapes: List[ShapeVar] = None, force_shape_indices=None) -> int:
        if oshapes is None:
            input_shapes = [self.alive_shapes[idx][1]
                            for idx in ishape_indices]
            oshapes = node.shape_fn(input_shapes)

        succ_nid = self.get_new_node_id()
        if isinstance(node, Placeholder):
            self.placeholders.append(succ_nid)

        shape_indices = []
        if force_shape_indices is None:
            for i, shape_var in enumerate(oshapes):
                SanityCheck.true(len(shape_var.shape) in node.out_ranks[i], "{}'s dimension size is not {} in {}".format(
                    shape_var.shape, node.out_ranks[i], node.__class__.__name__))
                node.out_ranks[i] = (len(shape_var.shape),)
                shape_idx = len(self.alive_shapes)
                shape_indices.append(shape_idx)
                self.alive_shapes.append((succ_nid, shape_var, i))
                self.dim2shape_idx.setdefault(
                    len(shape_var.shape), []).append(shape_idx)
        else:
            # When taking the position of placeholders, we do not need to add new alive shapes.
            shape_indices = force_shape_indices

        # NOTE: because of backward insertion, we may not be able to limit the symbol size as there will be some
        # trivially equivalent symbols which harms the readability. (e.g., relations like `a = b` is not known).
        # NOTE: `shape_indices` and `ishape_indices` are indices of alive_shapes
        self.abstract_graph.add_node(
            succ_nid, op=node,
            nin=len(ishape_indices),
            nout=len(oshapes),
            shape_indices=shape_indices,
            ishape_indices=ishape_indices,
            label=textwrap.fill(
                f'#{succ_nid} ~ {node}' if not self.viz_verbose else '', width=30))

        for in_operand_idx, idx in enumerate(ishape_indices):
            pred_nid, svar, out_operand_idx = self.alive_shapes[idx]
            self.abstract_graph.add_edge(
                pred_nid, succ_nid, key=str(uuid.uuid1()),
                shape_idx=idx,
                operand_idx=(out_operand_idx, in_operand_idx),
                label=f'{idx}: ({out_operand_idx},{in_operand_idx}) <{svar.dtype}>{svar.shape}' if not self.viz_verbose else '')

        if self.is_viz_sbs:
            self.viz()

        return succ_nid

    def get_new_node_id(self):
        # if self.reusable_placeholder_nx_indices:
        #     return self.reusable_placeholder_nx_indices.pop()
        ret = self.monotonic_nx_node_idx
        self.monotonic_nx_node_idx += 1
        return ret

    def id2nxnode(self, id):
        return self.abstract_graph.nodes[id]

    def backward_insert_node(self, node, input_nodes: List[Union[int, Placeholder]], occupied_idx):
        # self.placeholder idx -> nx graph node idx
        occ_holder_idx_nx = [self.placeholders[i] for i in occupied_idx]

        ishape_indices = []
        for input_node in input_nodes:
            # Insert Placeholder in `input_nodes`
            if isinstance(input_node, Placeholder):
                nid = self.get_new_node_id()
                shape_idx = len(self.alive_shapes)
                self.alive_shapes.append((nid, input_node.out_shape, 0))
                self.dim2shape_idx.setdefault(
                    input_node.out_shape.ndims, []
                ).append(shape_idx)
                self.abstract_graph.add_node(
                    nid,
                    op=input_node,
                    nin=0,
                    nout=1,
                    ishape_indices=[],
                    shape_indices=[shape_idx],
                    label=textwrap.fill(
                        f'#{nid} ~ {input_node}' if not self.viz_verbose else '', width=30),
                )
                ishape_indices.append(shape_idx)
                self.placeholders.append(nid)
            else:
                ishape_indices.append(input_node)

        # Insert node
        to_occ_alive_shape_idx = [self.id2nxnode(
            nx_nid)['shape_indices'][0] for nx_nid in occ_holder_idx_nx]
        op_nx_idx = self.forward_insert_node(
            node,
            ishape_indices=ishape_indices,
            oshapes=[self.alive_shapes[as_idx][1]
                     for as_idx in to_occ_alive_shape_idx],
            force_shape_indices=to_occ_alive_shape_idx)

        # Insert edges and remove placeholders
        for i, nx_idx in enumerate(occ_holder_idx_nx):
            for (src, dst, key) in list(self.abstract_graph.edges(nx_idx, keys=True)):
                # multi-graph
                edge_info = copy.deepcopy(
                    self.abstract_graph.get_edge_data(src, dst, key=key))
                old_edge_idx = edge_info['shape_idx']
                # recall alive shape:
                # 1. op nx idx
                # 2. shape var
                # 3. out operand idx

                _, svar, _ = self.alive_shapes[old_edge_idx]
                out_operand_idx = i
                in_operand_idx = edge_info['operand_idx'][1]

                # add cur node -> dst
                self.abstract_graph.add_edge(
                    op_nx_idx,
                    dst,
                    key=str(uuid.uuid1()),
                    shape_idx=edge_info['shape_idx'],  # reuse old alive shape
                    operand_idx=(out_operand_idx, in_operand_idx),
                    label=f'{old_edge_idx}: ({out_operand_idx},{in_operand_idx}) <{svar.dtype}>{svar.shape}' if not self.viz_verbose else ''
                )
                self.alive_shapes[old_edge_idx] = (
                    op_nx_idx, svar, out_operand_idx)

                self.abstract_graph.remove_edge(src, dst, key=key)

            # if the PH to occupy has no consumers, we simply reassign its alive shape.
            # NOTE: we assume the first node is a placeholder.
            if self.init_ph_alive:  # update alive_shape[0]
                self.alive_shapes[0] = (op_nx_idx, self.alive_shapes[0][1], 0)
                self.init_ph_alive = False

            # remove placeholders
            self.abstract_graph.remove_node(nx_idx)
            # self.reusable_placeholder_nx_indices.append(nx_idx)
            self.placeholders.remove(nx_idx)

        if self.is_viz_sbs:
            self.viz()

    def try_forward_insert(self, op: AbsOpBase):
        n_inp = len(op.inp_ranks)
        dim_spec_list = []

        if op.same_inp_dims:  # find `n_inp` under the same input shapes.
            rank_set = set(op.inp_ranks[0])

            for ranks in op.inp_ranks[1:]:
                rank_set.intersection_update(set(ranks))

            SanityCheck.ge(len(rank_set), 1)

            final_dim = random.choice(list(rank_set))
            dim_spec_list = [(final_dim,)] * n_inp
        else:  # inputs have different dimension sizes.
            dim_spec_list = op.inp_ranks

        ishape_indices = self.pick_shape_var_idx(
            type(op), dim_spec_list, op.in_dtypes, candidate_shapes=[s[1] for s in self.alive_shapes])

        if self.try_forward_insert_at(op, ishape_indices):
            return True

        return False

    def try_backward_insert(self, op: AbsOpBase):
        # we know that: Y = op(X)
        # S1 - select Y: Y must be a placeholder; (this also means the graph must start w/ a placeholder)
        ph_candidates = []
        for idx in self.placeholders:
            oshape = self.id2nxnode(idx)['op'].out_shape
            if isinstance(op, Expand) and oshape.ndims < op.expand_last_dim:
                continue
            ph_candidates.append(oshape)

        placeholder_indices = self.pick_shape_var_idx(
            type(op), op.out_ranks, op.out_dtypes, candidate_shapes=ph_candidates)

        if self.try_occupy_placeholder(op, placeholder_indices):
            return True

        return False

    def try_insert_node_type(self, node_t, max_shape_var_pick_time=3) -> bool:
        if self.verbose:
            print(f'Inserting node #{len(self.abstract_graph.nodes)}: '
                  f'trying to insert node type {node_t.__name__}')

        try:
            for _ in range(max_shape_var_pick_time):
                # should recreate a new instance since some attributes (like axis) should be initialized for each pick
                op_param_n = node_t.get_num_var_param()
                op_id = len(self.abstract_graph.nodes)
                op_params = [self.new_sym('op%s_%s' % (op_id, k))
                             for k in range(op_param_n)]

                op: AbsOpBase = node_t(*op_params)
                op._param_list = op_params

                if random.uniform(0, 1) < self.forward_prob:
                    if self.try_forward_insert(op):
                        return True
                else:
                    if self.try_backward_insert(op):
                        return True
        except RequiredDimNotFound:
            if self.verbose:
                traceback.print_exc()
            return False
        except ConstraintError:
            if self.verbose:
                traceback.print_exc()
            return False

        return False

    def filter_shapes(self, ndims, dtype, candidate_shapes: List[ShapeVar]):
        cans = range(len(candidate_shapes))

        cans = list(filter(  # filter with ndim
            lambda sid: candidate_shapes[sid].ndims in ndims, cans))
        if len(cans) == 0:
            raise RequiredDimNotFound(
                f'Cannot find a shape variable with #dimensions {ndims}.')

        if dtype is not None:
            cans = list(filter(  # filter with dtype
                lambda sid: candidate_shapes[sid].dtype == dtype, cans))
            if len(cans) == 0:
                raise RequiredDimNotFound(
                    f'Cannot find a shape variable with #dimensions {ndims} and dtype {dtype}.')

        return cans

    def pick_shape(self, node_t, candidates):
        return random.choice(candidates)

    def pick_shape_var_idx(self, node_t, ndim_list: List[Set[int]], dtype_combs_spec: List[DTypeComb], candidate_shapes: List[ShapeVar]) -> List[int]:
        """Randomly pick indices to shape variables from the output pool.

        Args:
            ndim_list (List[Set]): duable dims for each input.

        Returns:
            List[int]: indices to applicable shape variables.
        """

        shape_var_candidates = []
        if self.verbose:
            print('dtype_combs_spec:', dtype_combs_spec)

        all_can_dtypes = []
        for i, ndims in enumerate(ndim_list):
            all_can_dtypes.extend([candidate_shapes[i].dtype for i in self.filter_shapes(
                ndims=ndims, dtype=None, candidate_shapes=candidate_shapes)])
        # only use dtypes currently available after ndim filtering
        dtype_combs = [comb for comb in dtype_combs_spec if all(
            i in all_can_dtypes for i in comb)]
        if len(dtype_combs) == 0:
            raise RequiredDimNotFound('Op %s: Cannot find a shape variable with dim_spec %s and dtype combinations %s.' % (
                node_t, ndim_list, dtype_combs_spec))
        dtype_comb = random.choice(dtype_combs)
        for i, ndims in enumerate(ndim_list):
            candidates = self.filter_shapes(
                ndims=ndims, dtype=dtype_comb[i], candidate_shapes=candidate_shapes)
            shape_var_candidates.append(
                self.pick_shape(node_t, candidates))

        return shape_var_candidates

    def viz(self, filename: str = None):
        if filename is None:
            filename = f'step{self.viz_cnt}.png'
        G = self.abstract_graph
        nx.drawing.nx_pydot.write_dot(G, 'graph.dot')
        os.system(f'dot -Tpng graph.dot > {filename}')
        self.viz_cnt += 1


class PureSymbolGen(SimpleGenerator):
    def insert_init_ph_node(self, ph: Placeholder) -> Placeholder:
        self.forward_insert_node(ph, [], oshapes=[
                                 ph.out_shape])

        for c in ph.out_shape.gt_zero():
            self.solver.add(c)

        if self.limnf:
            if NNSMITH_LIMNF_V == '0':
                self.n_floats = nnsmith_add(
                    self.n_floats, ph.out_shape.nelement())
            elif NNSMITH_LIMNF_V == '1':
                self.n_floats_cons.append(nnsmith_le(
                    ph.out_shape.nelement(), self.limit_float // 16))
        return ph

    # subclasses may override this
    def extra_constraints(self, node: AbsOpBase, input_shapes: List[ShapeVar]):
        return []

    def try_forward_insert_at(self, node: AbsOpBase, ishape_indices: List[int]) -> bool:
        input_shapes = [self.alive_shapes[idx][1] for idx in ishape_indices]
        constraints = node.requires(input_shapes)

        if self.verbose:
            print('---> Trying to solve: ', node, constraints)

        # make a copy
        output_shapes = node.shape_fn(input_shapes)
        if self.limnf:
            if NNSMITH_LIMNF_V == '0':
                tmp_n_floats = nnsmith_add(
                    self.n_floats, node.n_floats(input_shapes))
            elif NNSMITH_LIMNF_V == '1':
                tmp_n_floats_cons = self.n_floats_cons + \
                    [nnsmith_le(node.n_floats(input_shapes),
                                self.limit_float // 16)]

        for shape in output_shapes:
            for c in shape.gt_zero():
                constraints.append(c)

        self.cur_node = node
        # constraints.extend(self.extra_constraints(node, input_shapes))
        if self.limnf:
            if NNSMITH_LIMNF_V == '0':
                check_res = self.check_sat(
                    *constraints, nnsmith_le(tmp_n_floats, self.limit_float))
            elif NNSMITH_LIMNF_V == '1':
                check_res = self.check_sat(
                    *constraints, *tmp_n_floats_cons)
        else:
            check_res = self.check_sat(*constraints)
        if check_res == z3.unknown:  # Timeout thing.
            self.on_timeout(node, ishape_indices)

        if check_res != z3.sat:
            return False

        for c in constraints:
            self.solver.add(c)
        if self.limnf:
            if NNSMITH_LIMNF_V == '0':
                self.n_floats = tmp_n_floats
            elif NNSMITH_LIMNF_V == '1':
                self.n_floats_cons = tmp_n_floats_cons

        if self.verbose:
            print('>> Forward insertion node: ', node)
            print('\tinputs:', input_shapes)
            print('\toutputs:', output_shapes)

        self.forward_insert_node(node, ishape_indices, output_shapes)
        return True

    def try_occupy_placeholder(self, node: AbsOpBase, occ_holder_indices: List[int]) -> bool:
        if self.verbose:
            print(
                f'---> Trying to occupy placeholder: {occ_holder_indices} for node {node}')
        # S2 - create X: X can be
        #                   - a new placeholder (fallback)
        #                   - an existing alive shape

        to_occupy = [self.id2nxnode(self.placeholders[i])['op']
                     for i in occ_holder_indices]

        occupied_holder_shapes = [holder.out_shape for holder in to_occupy]

        # S2.2: try to reuse some existing outputs;
        # TODO: allow reuse existing alive shapes
        # n_inps = len(node.inp_ranks)
        # max_try = 2
        # n_reuse = n_inps - 1
        # while n_reuse > 0 and max_try > 0:
        #     # TODO...
        #     max_try -= 1
        #     n_reuse -= 1

        # S2.2: reusing outputs failed. as a fallback, promote all free vars to placeholders.
        new_inp_placeholders = []
        constraints = []
        for rank, dtype in node.deduct_inp_ranks_and_dtype(occupied_holder_shapes):
            # oversample rank 4 tensors as they may be more important
            ph = self.create_placeholder(
                rank if rank != -1 else
                self.random_rank(),
                dtype=dtype)
            new_inp_placeholders.append(ph)
            constraints.extend(ph.out_shape.gt_zero())

        input_shapes = [p.out_shape for p in new_inp_placeholders]
        constraints.extend(node.requires(input_shapes))
        output_shapes = node.shape_fn(input_shapes)

        for i, shape in enumerate(output_shapes):
            constraints.extend(shape.eq(occupied_holder_shapes[i]))
            constraints.extend(shape.gt_zero())

        self.cur_node = node
        # constraints.extend(self.extra_constraints(node, input_shapes))

        # TODO: consider nfloats.
        check_res = self.check_sat(*constraints)

        if check_res != z3.sat:
            return False

        if self.verbose:
            print('>> Backward insertion node: ', node)
            print('\tinputs:', new_inp_placeholders)
            print('\toutputs:', to_occupy)

        for c in constraints:
            self.solver.add(c)

        self.backward_insert_node(
            node, new_inp_placeholders, occ_holder_indices)

        return True

    def on_timeout(self, node: AbsOpBase, ishape_indices: List[int]):
        pass

    def get_symbol_solutions(self) -> List:
        SanityCheck.not_none(self.last_soln)
        return self.last_soln
        # res = self.solver.check()
        # assert res == z3.sat, res
        # return self.solver.model()


class Bin:
    def __init__(self, lb, ub, scale='linear', base=None, mul=1):
        self.lb = lb
        self.ub = ub
        assert scale in ['linear', 'log']
        self.scale = scale
        self.base = base
        self.mul = mul

    def to_linear(self, x):
        if self.scale == 'log':
            x = math.pow(self.base, x)
        return int(x) * self.mul

    def sample(self):
        x = random.uniform(self.lb, self.ub)
        return self.to_linear(x)

    def sample_range(self):
        if self.lb == None and self.ub == None:
            return None, None
        if self.ub == None:  # one-sided
            return self.to_linear(self.lb), None
        if self.lb == None:  # one-sided
            return None, self.to_linear(self.ub)
        lb = self.sample()
        ub = self.sample()
        if lb > ub:
            lb, ub = ub, lb
        if lb == ub:
            ub = lb + 1
        return lb, ub


PARAM_CONFIG0 = {  # no guidance on param, only on inputs.
}


def range_constrain(param, lb, ub):
    ret = []
    if lb is not None:
        ret.append(nnsmith_ge(param, lb))
    if ub is not None and os.getenv('NNSMITH_LB', 'off') == 'off':  # HACK
        ret.append(nnsmith_lt(param, ub))
    return [z3.And(*ret)] if len(ret) > 0 else []


def __SLICE_CONSTRAINTS(node, inp_shps: List[ShapeVar], construct_param_dict):
    # NOTE(JK): backward mode is slow at generating a chain of many slice ops.
    # Might be one potential general performance issue. If hit performance bottleneck someday,
    # might want to revisit this (substitute old placeholder symbols might help?)
    inp = inp_shps[0]
    start = getattr(node, 'start')
    end = getattr(node, 'end')
    dim_s = inp.shape[node.extra_attrs['axis']]
    MAX_TICKS = 1024
    ret = []
    lb = 0
    if not isinstance(start, int):
        if random.randint(0, 1) or True:
            # start / (dim_s - 1) \in [l / MAX_TICKS, r / MAX_TICKS]
            # start * MAX_TICKS \in [l * (dim_s-1) , r * (dim_s-1)]
            var = nnsmith_mul(start, MAX_TICKS)
            l, r = Bin(lb, MAX_TICKS).sample_range()
            lb = l
            ret.extend(range_constrain(var, l * (dim_s - 1), r * (dim_s - 1)))

    if not isinstance(end, int):
        if random.randint(0, 1) or True:
            var = nnsmith_mul(end, MAX_TICKS)
            l, r = Bin(lb, MAX_TICKS).sample_range()
            ret.extend(range_constrain(var, l * dim_s, r * dim_s))
    return ret


_DEFAULT_BINS = 6
_DEFAULT_BIN_CONS = [Bin(i, i + 1, scale='log', base=2) for i in range(_DEFAULT_BINS)] + \
    [Bin(_DEFAULT_BINS, None, scale='log', base=2)]
_PAD_BIN_CONS = (
    [Bin(i, i + 1, scale='log', base=2) for i in range(_DEFAULT_BINS)] +  # positive
    [Bin(_DEFAULT_BINS, None, scale='log', base=2)] +  # positive
    # negative
    [Bin(i, i + 1, scale='log', base=2, mul=-1) for i in range(_DEFAULT_BINS)] +
    [Bin(None, _DEFAULT_BINS, scale='log', base=2, mul=-1)] +  # negative
    [Bin(0, 1)]  # 0
)

PARAM_CONFIG1 = {
    'NCHWConv2d': {
        'kernel_h_size': _DEFAULT_BIN_CONS,
        'kernel_w_size': _DEFAULT_BIN_CONS,
        'stride': _DEFAULT_BIN_CONS,
        'padding': _DEFAULT_BIN_CONS + [Bin(0, 1)],
        'out_channels': _DEFAULT_BIN_CONS,
        'in_channels': [],  # skip
    },
    'ConstPad': defaultdict(lambda: _PAD_BIN_CONS),
    'ReplicatePad': defaultdict(lambda: _PAD_BIN_CONS),
    'ReflectPad': defaultdict(lambda: _PAD_BIN_CONS),
    'NearestInterp': defaultdict(lambda: _DEFAULT_BIN_CONS),
    'LinearInterp': defaultdict(lambda: _DEFAULT_BIN_CONS),
    'BilinearInterp': defaultdict(lambda: _DEFAULT_BIN_CONS),
    'BicubicInterp': defaultdict(lambda: _DEFAULT_BIN_CONS),
    'TrilinearInterp': defaultdict(lambda: _DEFAULT_BIN_CONS),
    'Slice': __SLICE_CONSTRAINTS,
}
PARAM_CONFIG1['Linear'] = {
    'ifeat': [],
    'ofeat': PARAM_CONFIG1['NCHWConv2d']['out_channels']
}
PARAM_CONFIG1['AvgPool2d'] = {
    'kernel_h_size': PARAM_CONFIG1['NCHWConv2d']['kernel_h_size'],
    'kernel_w_size': PARAM_CONFIG1['NCHWConv2d']['kernel_w_size'],
    'stride': PARAM_CONFIG1['NCHWConv2d']['stride'],
    'padding': PARAM_CONFIG1['NCHWConv2d']['padding'],
}
PARAM_CONFIG1['MaxPool2d'] = PARAM_CONFIG1['AvgPool2d']


def get_name_param(node: AbsOpBase, construct_param_dict):
    if node.num_var_param is None:
        key_param = [(key, getattr(node, key))
                     for key in construct_param_dict]
    else:
        key_param = [(f'param_var{i}', param)
                     for i, param in enumerate(node._param_list)]
    return key_param


def __GROUP_RESHAPE(node, inp_shps, construct_param_dict, bin=True):
    bins = [Bin(i, i + 1, scale='log', base=2)
            for i in range(_DEFAULT_BINS)] + [Bin(None, None)]
    ret = []

    src_group = node.src_group
    dst_group = node.dst_group
    ng = node.ng
    assert len(src_group) == len(dst_group) == ng, (src_group, dst_group)

    construct_params = get_name_param(node, construct_param_dict)
    if bin:
        for gid in range(ng):
            ds = dst_group[gid]
            disable = list(range(len(ds)))
            random.shuffle(disable)
            disable = disable[:1]
            for idx, d in enumerate(ds):
                if idx in disable:
                    continue
                name, param = construct_params[d]
                if len(bins) == 0:
                    continue
                bin_id = random.randint(0, len(bins) - 1)
                lb, ub = bins[bin_id].sample_range()
                ret.extend(range_constrain(param, lb, ub))

    # print('reshape ng:', ng, 'cons:', ret)
    return ret


PARAM_CONFIG1['Reshape'] = __GROUP_RESHAPE
assert all(i in ALL_OP_STR2TYPE for i in PARAM_CONFIG1.keys())

PARAM_CONFIG2 = copy.deepcopy(PARAM_CONFIG1)
PARAM_CONFIG2['ConstPad'] = defaultdict(lambda: _DEFAULT_BIN_CONS)
PARAM_CONFIG2['ReplicatePad'] = defaultdict(lambda: _DEFAULT_BIN_CONS)
PARAM_CONFIG2['ReflectPad'] = defaultdict(lambda: _DEFAULT_BIN_CONS)


class GuidedGen(PureSymbolGen):
    def __init__(self, summaries=None, scale='log', base=2, default_bins=_DEFAULT_BINS, constrain_prob=None, **kwargs):
        self.constrain_prob = constrain_prob if constrain_prob is not None else float(
            os.getenv('NNSMITH_G_PROB', 1))
        self.base = 2
        self.param_config = {
            '0': PARAM_CONFIG0, '1': PARAM_CONFIG1, '2': PARAM_CONFIG2
        }[os.getenv('NNSMITH_G_CONFIG', '1')]
        if scale == 'log':
            self.default_config = defaultdict(
                lambda: [Bin(i, i + 1, scale=scale, base=base) for i in range(default_bins)] +
                [Bin(default_bins, None, scale=scale, base=base)])
        else:
            assert scale == 'linear', scale
            self.default_config = defaultdict(
                lambda: [Bin(0, 256, scale='linear')] + [Bin(256, None, scale='linear')])
        self.scale = scale
        # self.inp
        super(GuidedGen, self).__init__(**kwargs)

    def gen_ph_cons(self, ph: Placeholder):
        constraints = []
        for i in ph.out_shape.shape:
            bins = self.default_config[0]
            lb, ub = bins[random.randint(0, len(bins) - 1)].sample_range()
            constraints.extend(range_constrain(i, lb, ub))
        # throw exception for now since this is unlikely to happen
        # assert self.check_sat(
        #     *constraints, nnsmith_le(self.n_floats, self.limit_float)) == z3.sat, 'Input constraints too tight'
        return constraints

    def extra_constraints(self, node: AbsOpBase, input_shapes: List[ShapeVar]):
        ret = []
        construct_param_dict = signature(node.__init__).parameters
        config = self.param_config.get(
            node.__class__.__name__, None)
        if config is None:
            return ret
        if callable(config):
            return config(node, input_shapes, construct_param_dict)
        for key, param in get_name_param(node, construct_param_dict):
            bins = config[key]
            if len(bins) == 0:
                continue
            bin_id = random.randint(0, len(bins) - 1)
            lb, ub = bins[bin_id].sample_range()
            ret.extend(range_constrain(param, lb, ub))
        return ret

    def post_process(self):
        # collect guidance
        graph = self.abstract_graph
        shuffled_nids = list(graph.nodes)
        random.shuffle(shuffled_nids)
        all_cons = []
        for node_id in shuffled_nids:
            op = graph.nodes[node_id]['op']
            ishape_indices = graph.nodes[node_id]['ishape_indices']
            ishape_vars = [self.alive_shapes[i][1] for i in ishape_indices]
            if isinstance(op, AbsOpBase):
                cons = self.extra_constraints(op, ishape_vars)
            else:
                assert isinstance(op, Placeholder), op
                cons = self.gen_ph_cons(op)
            if len(cons) == 0 or random.uniform(0, 1) > self.constrain_prob:
                continue
            all_cons.extend(cons)

        # apply all guidance at once and back off if failed
        shuffled = list(range(len(all_cons)))
        random.shuffle(shuffled)
        cur_cons = [all_cons[i] for i in shuffled]
        timeout = self.max_gen_millisec / (1 + math.log2(len(cur_cons))) / 3
        while self.check_sat(*cur_cons) != z3.sat:
            cur_cons = cur_cons[:len(cur_cons) // 2]
            if len(cur_cons) == 0:
                break
        self.solver.add(cur_cons)
        if self.verbose:
            print(
                '# guidance applied: {} / {}'.format(len(cur_cons), len(all_cons)))


def parse_args():
    import argparse

    parser = argparse.ArgumentParser()
    parser.add_argument('--max_nodes', type=int, default=10)
    parser.add_argument('--min_dims', type=list, default=[1, 3, 48, 48])
    parser.add_argument('--timeout', type=int, default=50000)
    parser.add_argument('--viz_sbs', action='store_true',
                        help='visualize the step by step')
    parser.add_argument('--output_path', type=str, default='output.onnx')
    parser.add_argument('--input_gen', type=str, default='v3')
    parser.add_argument('--seed', type=int)
    parser.add_argument('--verbose', action='store_true')
    parser.add_argument('--use_bitvec', action='store_true')
    parser.add_argument('--viz_graph', action='store_true')
    parser.add_argument('--mode', default='random')
    parser.add_argument('--merge_op_v', default=None)
    parser.add_argument(
        '--skip', help='Node types to skip. Split by `,`. By default a blacklist for each backend is also appended.', type=str)
    parser.set_defaults(limnf=True)
    parser.add_argument('--no_limnf', dest='limnf', action='store_false',
                        help='Disable the limit on the number of floats')
    parser.add_argument('--limnf', dest='limnf', action='store_true',
                        help='Enable the limit on the number of floats')
    parser.add_argument('--use_cuda', action='store_true')
    parser.add_argument('--no_export', action='store_true')
    parser.add_argument('--forward_prob', type=float)
    parser.add_argument('--diff_can_overwrite', action='store_true')
    return parser.parse_args()


def random_model_gen(
        min_dims=[1, 3, 48, 48],
        viz_sbs=False,
        max_nodes=5,
        seed=None,
        use_bitvec=False,
        timeout=50000,
        verbose=False,
        mode='random',
        **kwargs):

    GenCls = {
        'random': PureSymbolGen,
        'guided': GuidedGen,
    }[mode]
    gen = GenCls(min_dims=min_dims,
                 viz_sbs=viz_sbs, seed=seed, verbose=verbose, use_bitvec=use_bitvec,
                 **kwargs)
    gen.abstract_gen(max_node_size=max_nodes,
                     max_gen_millisec=timeout)
    solution = gen.get_symbol_solutions()

    return gen, solution


if __name__ == '__main__':
    args = parse_args()

    gen_args = {}
    if args.diff_can_overwrite:
        __DIFF_CACHE__ = 'config/diff.pkl'
        differentiable_ops = rewrite_op_dtype(
            ALL_OP_TYPES, backend=None, diff=True, verbose=False, cache=__DIFF_CACHE__)
        gen_args['candidates_overwrite'] = differentiable_ops
        gen_args['init_fp'] = True

    strt_time = time.time()

    seed = args.seed
    if seed is None:
        # If we have not selected a seed, choose random one.
        seed = random.getrandbits(32)
    print(f"Using seed {seed}")
    torch.manual_seed(seed)
    if args.skip is not None:
        config_skip_op(args.skip)

    strt_time = time.time()
    gen, solution = random_model_gen(min_dims=args.min_dims, seed=seed, viz_sbs=args.viz_sbs, max_nodes=args.max_nodes,
                                     use_bitvec=args.use_bitvec, timeout=args.timeout, verbose=args.verbose, mode=args.mode,
                                     limnf=args.limnf, merge_op_v=args.merge_op_v, forward_prob=args.forward_prob, **gen_args)
    print(
        f'{len(solution)} symbols and {len(gen.solver.assertions())} constraints.')
    print(
        f'{time.time() - strt_time}s to generate a graph w/ {gen.num_op()} operators')
    if args.verbose:
        print('solution:', solution)
    srt_time = time.time()
    if args.verbose or args.viz_graph:
        gen.viz(args.output_path + '.png')

    if args.no_export:
        exit(0)
    net = SymbolNet(gen.abstract_graph, solution, verbose=args.verbose,
                    alive_shapes=gen.alive_shapes)
    print('Initializing SymbolNet time: {}s'.format(time.time() - srt_time))
    torch2onnx(net, args.output_path, verbose=args.verbose,
               use_cuda=args.use_cuda)
    import onnx
    onnx.checker.check_model(
        onnx.load(args.output_path), full_check=True)
    input_st = time.time()

    sat_inputs = None
    if args.input_gen == 'v3' or args.input_gen == 'random':
        with torch.no_grad():
            net.eval()
            sat_inputs = net.rand_input_gen(use_cuda=args.use_cuda)
            infer_succ = sat_inputs is not None
    elif args.input_gen == 'grad':
        infer_succ = None  # TODO: are we able to know this?
        try:
            sat_inputs = net.grad_input_gen(use_cuda=args.use_cuda)
        except RuntimeError as e:
            if 'does not have a grad_fn' in str(e):
                # means some op are not differentiable.
                pass
            else:
                raise e
    elif args.input_gen == 'none':
        infer_succ = None
    else:
        raise ValueError(f'Unknown input gen {args.input_gen}')

    ed_time = time.time()
    print('self.invalid_found_last=', net.invalid_found_last)
    print('Time to generate inputs: {:.3f}s'.format(ed_time - input_st))

    stats = {
        'gen_succ': True,
        'infer_succ': infer_succ,
        'elapsed_time': ed_time - strt_time,
        'gen_model_time': input_st - strt_time,
        'infer_domain_time': ed_time - input_st,
        'sat_inputs': sat_inputs,
        'seed': seed,
    }
    pickle.dump(stats, open(args.output_path + '-stats.pkl', 'wb'))

    net.to_picklable()
    cloudpickle.dump(net, open(args.output_path +
                     '-net.pkl', 'wb'), protocol=4)<|MERGE_RESOLUTION|>--- conflicted
+++ resolved
@@ -367,45 +367,23 @@
             self._check_out_dtype(outputs, node_id, op)
 
             if self.check_intermediate_numeric or (self.use_gradient and not self.stop_updating_loss):
-<<<<<<< HEAD
                 try:
                     vul_op_loss = op.torch_loss(*input_tensors)
                 except Exception as e:
                     vul_op_loss = ()
-                self.invalid_found_last |= not op.numeric_valid(
-                    outputs, input_tensors)
-                if self.invalid_found_last and (self.use_gradient and not self.stop_updating_loss):
-                    if input_invaid:
-                        print('[NaN/Inf] in inputs')
-                        return None
-=======
                 self.invalid_found_last |= not op.numeric_valid(outputs)
                 if self.invalid_found_last and (self.use_gradient and not self.stop_updating_loss):
                     ConstraintCheck.true(
                         not input_invaid, f'[NaN/Inf] in inputs')
->>>>>>> c1114fc3
                     if self.verbose:
                         for inp_i, inp in enumerate(input_tensors):
                             print(
                                 f'[inp]@{inp_i} :: {inp.min().data:.5f} ~ {inp.max().data:.5f}')
 
-<<<<<<< HEAD
-                    if not hasattr(op, 'torch_loss'):
-                        print(
-                            f'[Warning] op={op} has no `torch_loss` but produces NaN or INF!')
-                    # TODO: some less vulnerable ops (like Mul) may also trigger Inf and will crash the process.
-                    # Given its low chance of happening, ignore it for now.
-=======
                     ConstraintCheck.true(hasattr(
                         op, 'torch_loss'), f'op={op} has no `torch_loss` but produces NaN or INF!')
                     # TODO: some less vulnerable ops (like Mul) may also trigger Inf and will crash the process.
                     # Given its low chance of happening, ignore it for now.
-                    try:
-                        vul_op_loss = op.torch_loss(*input_tensors)
-                    except Exception as e:
-                        traceback.print_exc()
-                        vul_op_loss = torch.tensor(1., requires_grad=True)
->>>>>>> c1114fc3
                     print(
                         f'[NaN/Inf] in outputs ~ {op} ~ id {node_id} :: {vul_op_loss[0].min().data:.3f} ~ {vul_op_loss[0].max().data:.3f}')
 
