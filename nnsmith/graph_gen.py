# See https://github.com/Z3Prover/z3/issues/5656
import z3  # Always import z3 first to avoid incompatibility issue.

from multiprocessing import Process
import psutil
from collections import defaultdict
import math
import textwrap

import networkx as nx
from nnsmith.dtype_test import rewrite_op_dtype
import torch
from torch import nn
import numpy as np
import uuid

import pickle
import cloudpickle
from typing import Dict, NamedTuple, Tuple, List, Optional, Set
from inspect import signature
import traceback
import random
import time
import os
import copy

from nnsmith.error import SanityCheck, ConstraintCheck, ConstraintError
from nnsmith.export import torch2onnx
from nnsmith.abstract.op import *


NNSMITH_LIMNF_V = os.getenv('NNSMITH_LIMNF_V', '0')
assert NNSMITH_LIMNF_V in ['0', '1']
NNSMITH_BV_SIZE = os.getenv('NNSMITH_BV_SIZE', '8')


class RequiredDimNotFound(Exception):
    pass


ALIVE_SHAPE_TYPE = List[Tuple[int, ShapeVar, int]]


InputInfoBase = NamedTuple(
    'InputInfo', [('op', Input), ('oid', int), ('node_id', int), ('input_name', str)])


class InputInfo(InputInfoBase):
    def __repr__(self) -> str:
        return f"InputInfo(op={self.op}<{self.op.shape_var.dtype.value}>, oid={self.oid}, node_id={self.node_id}, input_name={self.input_name})"


__MB_LIM__ = 6 * 1024
# weight of gradients for valid op losses


def random_tensor(shape, dtype, margin=10, base=1, use_cuda=False):
    # center: -margin ~ 0 ~ +margin
    dev = torch.device('cuda' if use_cuda else 'cpu')
    if base == 'center':
        base = -margin / 2
    else:
        assert isinstance(base, int) or isinstance(base, float)

    fp_tensor = base + torch.rand(shape, device=dev) * margin
    if DType.is_float(dtype):
        return fp_tensor.to(dtype)
    else:
        return torch.round(fp_tensor).to(dtype)


class SymbolNet(nn.Module):
    def __init__(self, graph: nx.MultiDiGraph, model: z3.ModelRef, verbose=False, alive_shapes: ALIVE_SHAPE_TYPE = None,
                 record_intermediate=False, use_gradient=False, megabyte_lim=__MB_LIM__, print_grad=0):
        super(SymbolNet, self).__init__()
        self.megabyte_lim = megabyte_lim
        self.verbose = verbose
        self.print_grad = print_grad
        self.tensors = []  # 1) edges; 2) leaf nodes; 3) input -> 0;
        self.ref_cnt = []  # ref cnt -> tensors; erased on 0;
        self.instructions = []  # <Func, <input idx>, <output idx>>
        self.n_output = 0
        self.inp_id_cnt = 0
        self.n_vulnerable_op = 0

        self.using_cuda = None  # not sure

        # keep track of layers and weights so that the tracing can work properly
        self.mlist = nn.ModuleList()
        self.graph = graph
        self.concrete_graph = graph.copy()
        # NOTE: All leaf nodes are output tensors.
        self.alive_shapes = alive_shapes
        if alive_shapes is None:
            warnings.warn(
                "Please supply `alive_shapes` if possible. This will be used to check dtype correctness.")
        # whether or not to register intermediate tensors as output tensors. Useful (at least) for checking nan
        self.record_intermediate = record_intermediate

        self.input_info: List[InputInfo] = []

        tmp_op_output_map = {}  # node id -> output idx in tensors;
        shape_vars = {}
        n_floats, flops = 0, 0
        for node_id in nx.topological_sort(graph):
            n_inp = graph.nodes[node_id]['nin']
            n_out = graph.nodes[node_id]['nout']

            tmp_op_output_map[node_id] = len(self.tensors)
            for _ in range(n_out):
                self.tensors.append(None)
                self.ref_cnt.append(0)

            input_idx = [None] * n_inp
            output_idx = [None] * n_out
            op = concretize(graph.nodes[node_id]['op'], model)
            self.concrete_graph.nodes[node_id]['op'] = op

            # Glob inputs
            for from_node, _, (out_idx, in_idx) in graph.in_edges(node_id, data='operand_idx'):
                required = tmp_op_output_map[from_node] + out_idx
                input_idx[in_idx] = required
                self.ref_cnt[required] += 1

            # Glob outputs
            out_edges = graph.out_edges(node_id, data='operand_idx')
            if len(out_edges) == 0:  # leaf node
                # create fake output indices
                output_idx = list(range(
                    tmp_op_output_map[node_id], tmp_op_output_map[node_id] + n_out))
                for out_idx in output_idx:
                    self.ref_cnt[out_idx] += 1
                    self.n_output += 1
            else:
                for _, _, (out_idx, in_idx) in out_edges:
                    output_idx[out_idx] = tmp_op_output_map[node_id] + out_idx

            if not isinstance(op, Input):
                cur_op = op.torch()
                if isinstance(cur_op, nn.Module):
                    self.mlist.append(cur_op)
                self.instructions.append(
                    (cur_op, input_idx, output_idx, op, node_id))

                if hasattr(op, 'torch_loss'):
                    self.n_vulnerable_op += 1
            else:  # Should be input node
                SanityCheck.true(type(op) is Input, 'type(op) should be Input')
                SanityCheck.eq(len(output_idx), 1)
                op.idx = self.inp_id_cnt
                self.inp_id_cnt += 1
                self.input_info.append(
                    InputInfo(op=op, oid=output_idx[0], node_id=node_id, input_name=f'i{op.idx}'))

            # concretize shapevars
            if self.alive_shapes is not None:
                ishape_indices = self.graph.nodes[node_id]['ishape_indices']
                shape_indices = self.graph.nodes[node_id]['shape_indices']
                for shape_idx in shape_indices:
                    shape = self.alive_shapes[shape_idx][1].shape
                    dtype = self.alive_shapes[shape_idx][1].dtype
                    shape = [model.eval(i).as_long() if isinstance(
                        i, z3.ExprRef) else i for i in shape]
                    assert shape_idx not in shape_vars, f"{shape_idx} already exists"
                    shape_vars[shape_idx] = ShapeVar(shape, dtype)
                self.concrete_graph.nodes[node_id]['in_svs'] = [
                    shape_vars[i] for i in ishape_indices]
                self.concrete_graph.nodes[node_id]['out_svs'] = [
                    shape_vars[i] for i in shape_indices]
                # ensure n_floats and flops within limit
                tmp_inp = [shape_vars[i] for i in ishape_indices]
                op.shape_fn(tmp_inp)
                op_nfl = op.n_floats(tmp_inp)
                if self.verbose:
                    print(f"op: {op} nfloats: {op_nfl}")
                n_floats += op_nfl
                assert n_floats * 8 <= megabyte_lim * 1024 * \
                    1024, f'Current number of elements ({n_floats/1024/1024}m) exceeded memory limit ({megabyte_lim} MB) Current op: {op}'
                if FLOPS_LIM is not None:
                    assert op.flops(
                        tmp_inp) < FLOPS_LIM, f'Current number of flops ({op.flops(tmp_inp)}m) exceeded limit ({FLOPS_LIM} m). Current op: {op}'

        if self.verbose:
            print('input_info=', self.input_info)
        self.input_spec = {
            f'i{ii.op.idx}': ii.op.shape_var.shape for ii in self.input_info}
        self.plausible_input_shape = {
            f'i{ii.op.idx}': ii.op.shape_var for ii in self.input_info}
        self.first_run = True
        self.hacked = {}  # make forward deterministic

        self.use_gradient = use_gradient
        if use_gradient:
            self.enable_training()
        self.check_intermediate_numeric = False
        self.invalid_found_last = None

    def to_picklable(self):
        self.alive_shapes = None
        del self.graph

    def get_params(self):
        return sum([i['params'] for i in self.optimizer.param_groups], [])

    def _zero_grad(self):
        for p in self.get_params():
            p.grad = None

    def backward(self):
        if self.loss is not None:
            self._zero_grad()
            nonzero = False
            params = self.get_params()
            cur_losses = len([n for n, _ in self.loss if n.endswith('_+')])
            assert cur_losses == 1, f'cur_losses ({cur_losses}) != 1 loss functions found'
            for loss_name, l in self.loss:
                if loss_name.endswith('_-'):
                    continue
                l.backward()
                if self.print_grad >= 2:
                    for name, i in self.interm_grad:
                        msg = f'{i.grad.min()} ~ {i.grad.max()}' if i.grad is not None else 'None'
                        print(
                            f'Iter {self.iter_num} [{loss_name}] {name} grad: {msg}')
                with torch.no_grad():
                    for i, p in enumerate(params):
                        if p.grad is not None and torch.any(p.grad != 0):
                            nonzero = True
            ConstraintCheck.true(nonzero,
                                 'Gradients are all zero. Cannot make progress.')
            torch.nn.utils.clip_grad_norm_(self.parameters(), 1e-1)
            self.optimizer.step()

    def training_reset(self):
        self.loss = None
        self.stop_updating_loss = False

    def stop_training(self):
        self.use_gradient = False
        self.loss = None

    def enable_training(self, extra_trainable=[]):
        self.use_gradient = True
        to_train = []
        for t in extra_trainable:
            to_train.append(t)
        for t in self.parameters():
            to_train.append(t)
        self.optimizer = torch.optim.Adam(to_train, lr=5e-1)
        self.training_reset()

    def _check_out_dtype(self, outputs, node_id, op):
        if self.alive_shapes is None:
            return
        msg_head = f'In dtype checking for {op} (#{node_id}): '
        shape_indices = self.graph.nodes[node_id]['shape_indices']
        SanityCheck.eq(len(outputs), len(shape_indices), msg_head +
                       f'{len(outputs)} != {len(shape_indices)}')
        for out, shape_idx in zip(outputs, shape_indices):
            SanityCheck.eq(out.dtype, self.alive_shapes[shape_idx][1].dtype.value, msg_head +
                           f'torch dtype ({out.dtype}) != symbolic dtype ({self.alive_shapes[shape_idx][1].dtype.value})')

    def get_random_inps(self, **kwargs) -> List[torch.Tensor]:
        # center: -margin ~ 0 ~ +margin
        inputs = []
        for ii in self.input_info:
            inputs.append(random_tensor(ii.op.shape_var.shape,
                          ii.op.shape_var.dtype.value, **kwargs))

        return inputs

    def rand_input_gen(self, max_iter=10, use_cuda=False, **kwargs) -> Optional[List[torch.Tensor]]:
        last_check_intermediate_numeric = self.check_intermediate_numeric
        self.check_intermediate_numeric = True

        sat_inputs = None

        for _ in range(max_iter):
            inputs = self.get_random_inps(**kwargs, use_cuda=use_cuda)

            if use_cuda:
                self.use_cuda()

            self.forward(*inputs)

            if not self.invalid_found_last:
                sat_inputs = inputs
                break

        self.check_intermediate_numeric = last_check_intermediate_numeric
        return sat_inputs

<<<<<<< HEAD
    def grad_input_gen(self, max_iter=int(os.getenv('NNSMITH_GRAD_ITER', 100)),
                       init_tensors=None, margin=10, base='center', use_cuda=False,
                       max_time=int(os.getenv('NNSMITH_GRAD_TIME', 10))) -> Optional[List[torch.Tensor]]:
        # TODO: trim the param. max_iter is not used; remove getenv
=======
    def grad_input_gen(self, max_iter=int(os.getenv('NNSMITH_GRAD_ITER', 100)), init_tensors=None, use_cuda=False, **kwargs) -> Optional[List[torch.Tensor]]:
>>>>>>> 0712c3f8
        if init_tensors is None:
            init_tensors = self.get_random_inps(
                **kwargs, use_cuda=use_cuda)

        inputs = []
        for tensor in init_tensors:
            if tensor.data.dtype.is_floating_point:
                inputs.append(torch.nn.parameter.Parameter(tensor.data))
            else:
                inputs.append(tensor.data)

        self.enable_training(extra_trainable=inputs)

        last_check_intermediate_numeric = self.check_intermediate_numeric
        self.check_intermediate_numeric = True

        if use_cuda:
            inputs = [inp.cuda() for inp in inputs]
            self.use_cuda()

        sat_inputs = None
        st = time.time()
        self.iter_num = 0
        while time.time() - st < max_time:
            self.training_reset()
            self.iter_num += 1

            try:
                _ = self(*inputs)
                if self.invalid_found_last:  # need_to_train
                    self.backward()
                else:
                    sat_inputs = [v.data for v in inputs]
                    break
            except ConstraintError as e:
                if "[NaN] in model inputs!" in str(e) or "[Inf] in model inputs!" in str(e):
                    # flush NaN/Inf in inputs
                    with torch.no_grad():
                        for inp in inputs:
                            inp.copy_(torch.where(
                                inp.isnan(), torch.rand_like(inp), inp))
                    continue
                print(e)
                break

        self.stop_training()
        if sat_inputs is None:
            print('[grad] no valid range found!!!')

        self.check_intermediate_numeric = last_check_intermediate_numeric
        return sat_inputs

    def use_cuda(self):
        self.cuda()
        self.using_cuda = True

    def forward(self, *args, **kwargs):
        # required: input_info, tensors, ref_cnt, instructions, hacked, first_run verbose # alive_shapes, graph
        self.interm_grad = []
        xs = [None] * len(self.input_info)
        for i in range(len(args)):
            xs[i] = args[i]
        for ii in self.input_info:
            if ii.input_name in kwargs:
                xs[ii.op.idx] = kwargs[ii.input_name]
        assert all(x is not None for x in xs), xs
        ConstraintCheck.true(not any(
            [torch.isinf(x).any() for x in xs]), f'[Inf] in model inputs!')
        ConstraintCheck.true(not any(
            [torch.isnan(x).any() for x in xs]), f'[NaN] in model inputs!')
        local_ref_cnt = self.ref_cnt.copy()
        self.tensors = [None for _ in self.tensors]
        self.invalid_found_last = False
        for i in range(len(xs)):
            if xs[i].requires_grad:
                self.interm_grad.append((f'i_{i}', xs[i]))

        for ii in self.input_info:
            self.tensors[ii.oid] = xs[ii.op.idx]

        for inst, inps, outs, op, node_id in self.instructions:
            input_tensors = [self.tensors[idx] for idx in inps]
            if self.using_cuda:
                input_tensors = [inp.cuda() for inp in input_tensors]
            if isinstance(op, Div):
                if not self.first_run:
                    cond = self.hacked[node_id]
                else:
                    cond = (input_tensors[1] == 0).any()
                if cond:
                    input_tensors[1] = torch.clip(
                        input_tensors[1], torch.ones(size=[1], dtype=input_tensors[1].dtype, device=input_tensors[1].device))
                self.hacked[node_id] = cond
            if self.verbose:
                print(
                    f'--> executing op={op}, node_id={node_id}, inps={inps}, outs={outs}')
                print('\tinputs=')
                for i in input_tensors:
                    print(f'  (shape={i.shape} dtype={i.dtype})')
            outputs = inst(*input_tensors)
            if not isinstance(outputs, list):
                outputs = [outputs]
            if self.print_grad >= 2:
                if outputs[0].requires_grad:
                    for i in range(len(outputs)):
                        outputs[i].retain_grad()
                        self.interm_grad.append(
                            (f'#{node_id}_{op}_{i}', outputs[i]))

            self._check_out_dtype(outputs, node_id, op)

            if self.check_intermediate_numeric or (self.use_gradient and not self.stop_updating_loss):
                if hasattr(op, 'torch_loss'):
                    vul_op_loss = (op.torch_loss(*input_tensors),)
                else:
                    vul_op_loss = ()
                self.invalid_found_last |= not op.numeric_valid(outputs)
                if self.invalid_found_last and (self.use_gradient and not self.stop_updating_loss):
                    # if self.verbose:
                    for inp_i, inp in enumerate(input_tensors):
                        print(
                            f'[inp]@{inp_i} :: {inp.min().data:.5f} ~ {inp.max().data:.5f}')

                    ConstraintCheck.true(hasattr(
                        op, 'torch_loss'), f'op={op} has no `torch_loss` but produces NaN or INF!')
                    # TODO: some less vulnerable ops (like Mul) may also trigger Inf and will crash the process.
                    # Given its low chance of happening, ignore it for now.
                    msg = ', '.join(
                        [f'loss_{idx}: {l.min().data:.3f} ~ {l.max().data:.3f}' for idx, l in enumerate(vul_op_loss)])
                    if self.print_grad >= 1:
                        print(
                            f'Iter #{self.iter_num} [NaN/Inf] in outputs ~ {op} ~ id {node_id} :: {msg}')

                    new_losses = []
                    for idx, l in enumerate(vul_op_loss):
                        if (l > 0).sum() > 0:
                            new_losses.append(
                                (f'{op}_{idx}_+', torch.sum((l > 0) * l)))
                        if (l <= 0).sum() > 0:
                            new_losses.append(
                                (f'{op}_{idx}_-', torch.sum((l <= 0) * l)))
                    if self.loss is None:
                        self.loss = new_losses
                    else:
                        self.loss.extend(new_losses)
                    self.stop_updating_loss = True
                    return outputs

            if self.verbose:
                print('\toutputs=', ','.join(
                    f'(shape={i.shape} dtype={i.dtype})' for i in outputs))
            for idx in inps:
                local_ref_cnt[idx] -= 1
                if local_ref_cnt[idx] == 0 and not self.record_intermediate:
                    self.tensors[idx] = None
            for idx, output in list(zip(outs, outputs)):
                SanityCheck.none(self.tensors[idx], 'tensor[{}] is not None.'.format(
                    idx))
                if local_ref_cnt[idx] > 0:  # Will be used.
                    self.tensors[idx] = output
        self.first_run = False
        return tuple(t for t in self.tensors if t is not None)


class SimpleGenerator:

    def __init__(self, min_dims=[1, 3, 48, 48], skip=[Input], viz_sbs=False, megabyte_lim=__MB_LIM__, seed=None, verbose=False, use_bitvec=False,
                 viz_verbose=False, merge_op_v=None, limnf=True, candidates_overwrite=None, forward_prob=None, init_fp=False):
        if seed is not None:
            np.random.seed(seed)
            random.seed(seed)
            torch.manual_seed(seed)
        self.verbose = verbose
        self.viz_verbose = viz_verbose
        auto_infer_in_dtypes(self.verbose)

        if candidates_overwrite is None:
            self.op_candidates = [
                op for op in ALL_OP_TYPES if op not in skip and not op._skip]
        else:
            self.op_candidates = [
                op for op in candidates_overwrite if op not in skip and not op._skip]

        if use_bitvec:
            self.solver = z3.SolverFor("QF_UFBV")
        else:
            self.solver = z3.Solver()

        # 4 bytes per float (assume we use float64)
        self.limit_float = 1024**2 * megabyte_lim // 8

        # Node -> op: AbsOpBase
        # Edge -> shape_idx:-> self.alive_shapes
        self.abstract_graph = nx.MultiDiGraph()
        self.picklable_graph = nx.MultiDiGraph()

        # <op idx, shape variable, output operand idx>
        self.alive_shapes: ALIVE_SHAPE_TYPE = []
        # dim size -> list[shape idx -> output_tensor_pool]
        self.dim2shape_idx: Dict[int, List[int]] = {}
        self.viz_cnt = 0
        self.is_viz_sbs = viz_sbs

        self.use_bitvec = use_bitvec
        self.min_dims = min_dims
        self.n_floats = 0
        self.monotonic_placeholder_id = 0
        self.monotonic_nx_node_idx = 0
        # self.reusable_placeholder_nx_indices = []
        self.last_soln = None
        self.wts = None
        self.merge_op_v = merge_op_v or 'v0'  # v0 as default version
        self.limnf = limnf
        self.n_floats_cons = []

        # <op idx>
        self.placeholders: List[int] = []
        # for all (including newly created tmp) placeholders
        self.insert_init_ph_node(self.create_placeholder(
            len(min_dims), dtype=torch.float32 if init_fp else None))
        self.init_ph_alive = True
        self.forward_prob = 0.5 if forward_prob is None else forward_prob

    def random_rank(self):
        return random.choices(range(__MAX_RANK__ + 1),
                              weights=[1, 1, 1, 1, 2, 1])[0]

    def random_dtype(self):
        wts = [1] * len(DTYPE_ALL)
        for i in DTYPE_FLOATS:
            wts[DTYPE_ALL.index(i)] = 8
        for i in DTYPE_INTS:
            wts[DTYPE_ALL.index(i)] = 2
        return random.choices(DTYPE_ALL, weights=wts)[0]

    def create_placeholder(self, dim, dtype=None):
        syms = self.new_syms(['v%s_%s' % (
            self.monotonic_placeholder_id, k) for k in range(dim)])
        shapevar = ShapeVar(
            shape=syms,
            dtype=dtype if dtype is not None else self.random_dtype())
        self.monotonic_placeholder_id += 1
        ph = Placeholder(shapevar)
        return ph

    # default to no input constraints
    def gen_ph_cons(self, ph: Placeholder) -> List[z3.ExprRef]:
        return []

    def post_process(self):
        '''Called after the graph is finalized. May be used to add parameter guidance.'''
        pass

    def new_sym(self, name, bv_size=None):
        if self.use_bitvec:
            bv_size = bv_size or NNSMITH_BV_SIZE
            if isinstance(bv_size, str) and bv_size.startswith('random'):
                bv_size = random.randint(1, int(bv_size[len('random'):]))
            elif isinstance(bv_size, str):
                bv_size = int(bv_size)
            zero_size = ARITH_MAX_WIDTH - bv_size
            return z3.ZeroExt(zero_size, z3.BitVec(name, bv_size))
        else:
            return z3.Int(name)

    def new_syms(self, names):
        if self.use_bitvec:
            bv_sizes = list(map(len, random_group(
                int(os.getenv("NNSMITH_BITS", 30)), len(names))))
            assert len(bv_sizes) == len(names)
            return [self.new_sym(name, bvsize) for name, bvsize in zip(names, bv_sizes)]
        else:
            return [self.new_sym(name) for name in names]

    @ abstractmethod
    def insert_init_ph_node(self, min_dims, shape=None, dtype=DType.float32) -> ShapeVar:
        raise NotImplementedError

    @ abstractmethod
    def try_forward_insert_at(self, node: AbsOpBase, ishape_indices: List[int]) -> bool:
        raise NotImplementedError

    @ abstractmethod
    def try_occupy_placeholder(self, node: AbsOpBase, placeholder_indices: List[int]) -> bool:
        raise NotImplementedError

    @ abstractmethod
    def get_symbol_solutions(self) -> List:
        raise NotImplementedError

    def extra_exit_check(self) -> bool:
        """
        Returns:
            bool: add more checks to determine whether to exit the generation.
        """
        return False

    def num_op(self) -> int:
        # exclude placeholders.
        return len(self.abstract_graph.nodes) - len(self.placeholders)

    def recompute_n_floats(self):
        self.n_floats = 0
        for i in self.alive_shapes:
            self.n_floats = nnsmith_add(self.n_floats, i[1].nelement())

    def abstract_gen(self, max_node_size=10, max_gen_millisec=2000):
        self.max_gen_millisec = max_gen_millisec
        self.cur_phase = 'abstract_gen'
        z3.set_param(
            "smt.phase_selection",
            5,
            "smt.arith.random_initial_value",
            True,
            "sat.phase",
            "random",
            "timeout",
            max_gen_millisec // 3,
            "memory_max_size",
            50 * 1024,  # MB
        )
        init_time = time.time()
        while time.time() - init_time < max_gen_millisec / 1000 and self.num_op() < max_node_size:
            if self.extra_exit_check():
                break
            node_t = self.pick_next_op_type()
            self.try_insert_node_type(node_t)
        if abs(self.num_op() - max_node_size) >= 3:
            print(
                f'[WARNING]: graph size: {len(self.abstract_graph.nodes)} < expected size: {max_node_size}')
        self.cur_phase = 'post_process'

        self.recompute_n_floats()
        if self.limnf:  # add into solver since graph is finalized to avoid repeated solving
            if NNSMITH_LIMNF_V == '0':
                self.solver.add(nnsmith_le(self.n_floats, self.limit_float))
            elif NNSMITH_LIMNF_V == '1':
                self.solver.add(*self.n_floats_cons)
            assert self.check_sat() == z3.sat

        self.post_process()  # can be used to add more constraints
        # init graph placeholders
        shuffled_placeholder = self.placeholders
        self.abstract_graph.nodes[shuffled_placeholder[0]
                                  ]['op'] = self.abstract_graph.nodes[shuffled_placeholder[0]]['op'].to_input()
        for holder_idx in shuffled_placeholder[1:]:
            if random.randint(0, 1):
                self.abstract_graph.nodes[holder_idx]['op'] = self.abstract_graph.nodes[holder_idx]['op'].to_const(
                )
            else:
                self.abstract_graph.nodes[holder_idx]['op'] = self.abstract_graph.nodes[holder_idx]['op'].to_input(
                )

    def check_arith_ref(self, var):
        SanityCheck.true(isinstance(
            var, (z3.BitVecRef, z3.BoolRef, bool)), f"{type(var)}not supported.")
        if not isinstance(var, bool):
            for child in var.children():
                self.check_arith_ref(child)

    def check_sat(self, *assumptions, timeout=None):
        start = time.time()
        if self.use_bitvec:
            for assump in assumptions:
                self.check_arith_ref(assump)

        if self.verbose:
            print('---> total constraints: \n',
                  '\n'.join(sorted(map(str,
                                       list(self.solver.assertions()) + list(assumptions)))))
        if timeout is None:
            cres = self.solver.check(*assumptions)
        else:
            def _run():
                cres = self.solver.check(*assumptions)
                exit({'sat': 0, 'unsat': 1, 'unknown': 2}[str(cres)])

            p = Process(target=_run)
            p.start()
            p.join(timeout=timeout / 1000)
            if p.is_alive():
                cres = z3.unknown
                for child in psutil.Process(p.pid).children(recursive=False):
                    child: psutil.Process  # type: ignore
                    try:
                        child.terminate()
                        child.wait()
                    except psutil.NoSuchProcess:
                        pass
                p.terminate()
                p.join()

            else:
                cres = {0: z3.sat, 1: z3.unsat, 2: z3.unknown}[p.exitcode]

        checking_time = int((time.time() - start) * 1000)
        if checking_time > 3000 and self.cur_node:  # 3s
            warnings.warn(
                f'[WARNING] check {self.cur_node} {checking_time} ms at phase {self.cur_phase}')
        if self.verbose:
            print(cres, '<-- checking time:', checking_time, 'ms')

            if cres == z3.unsat:
                print(f'Unsat core: {self.solver.unsat_core()}')
        if cres == z3.sat:
            if timeout is not None:
                self.solver.check(*assumptions)
            self.last_soln = self.solver.model()
        return cres

    def compute_wts(self):
        self.wts = [1] * len(self.op_candidates)
        normalize_op_t = {'latest': EXPANDED_OP,
                          'v0': EXPANDED_OP_V0}[self.merge_op_v]
        op_t_idx = {}
        for i in range(len(self.op_candidates)):
            for op_t in normalize_op_t:
                if issubclass(self.op_candidates[i], op_t):
                    op_t_idx[op_t] = op_t_idx.get(op_t, []) + [i]

        for idx in op_t_idx.values():
            for i in idx:
                self.wts[i] = 1.0 / len(idx)

    def pick_next_op_type(self):
        if self.wts is None:
            self.compute_wts()
        return random.choices(self.op_candidates, k=1, weights=self.wts)[0]

    def forward_insert_node(self, node: AbsOpBase, ishape_indices: List[int], oshapes: List[ShapeVar] = None, force_shape_indices=None) -> int:
        if oshapes is None:
            input_shapes = [self.alive_shapes[idx][1]
                            for idx in ishape_indices]
            oshapes = node.shape_fn(input_shapes)

        succ_nid = self.get_new_node_id()
        if isinstance(node, Placeholder):
            self.placeholders.append(succ_nid)

        shape_indices = []
        if force_shape_indices is None:
            for i, shape_var in enumerate(oshapes):
                SanityCheck.true(len(shape_var.shape) in node.out_ranks[i], "{}'s dimension size is not {} in {}".format(
                    shape_var.shape, node.out_ranks[i], node.__class__.__name__))
                node.out_ranks[i] = (len(shape_var.shape),)
                shape_idx = len(self.alive_shapes)
                shape_indices.append(shape_idx)
                self.alive_shapes.append((succ_nid, shape_var, i))
                self.dim2shape_idx.setdefault(
                    len(shape_var.shape), []).append(shape_idx)
        else:
            # When taking the position of placeholders, we do not need to add new alive shapes.
            shape_indices = force_shape_indices

        # NOTE: because of backward insertion, we may not be able to limit the symbol size as there will be some
        # trivially equivalent symbols which harms the readability. (e.g., relations like `a = b` is not known).
        # NOTE: `shape_indices` and `ishape_indices` are indices of alive_shapes
        self.abstract_graph.add_node(
            succ_nid, op=node,
            nin=len(ishape_indices),
            nout=len(oshapes),
            shape_indices=shape_indices,
            ishape_indices=ishape_indices,
            label=textwrap.fill(
                f'#{succ_nid} ~ {node}' if not self.viz_verbose else '', width=30))

        for in_operand_idx, idx in enumerate(ishape_indices):
            pred_nid, svar, out_operand_idx = self.alive_shapes[idx]
            self.abstract_graph.add_edge(
                pred_nid, succ_nid, key=str(uuid.uuid1()),
                shape_idx=idx,
                operand_idx=(out_operand_idx, in_operand_idx),
                label=f'{idx}: ({out_operand_idx},{in_operand_idx}) <{svar.dtype}>{svar.shape}' if not self.viz_verbose else '')

        if self.is_viz_sbs:
            self.viz()

        return succ_nid

    def get_new_node_id(self):
        # if self.reusable_placeholder_nx_indices:
        #     return self.reusable_placeholder_nx_indices.pop()
        ret = self.monotonic_nx_node_idx
        self.monotonic_nx_node_idx += 1
        return ret

    def id2nxnode(self, id):
        return self.abstract_graph.nodes[id]

    def backward_insert_node(self, node, input_nodes: List[Union[int, Placeholder]], occupied_idx):
        # self.placeholder idx -> nx graph node idx
        occ_holder_idx_nx = [self.placeholders[i] for i in occupied_idx]

        ishape_indices = []
        for input_node in input_nodes:
            # Insert Placeholder in `input_nodes`
            if isinstance(input_node, Placeholder):
                nid = self.get_new_node_id()
                shape_idx = len(self.alive_shapes)
                self.alive_shapes.append((nid, input_node.out_shape, 0))
                self.dim2shape_idx.setdefault(
                    input_node.out_shape.ndims, []
                ).append(shape_idx)
                self.abstract_graph.add_node(
                    nid,
                    op=input_node,
                    nin=0,
                    nout=1,
                    ishape_indices=[],
                    shape_indices=[shape_idx],
                    label=textwrap.fill(
                        f'#{nid} ~ {input_node}' if not self.viz_verbose else '', width=30),
                )
                ishape_indices.append(shape_idx)
                self.placeholders.append(nid)
            else:
                ishape_indices.append(input_node)

        # Insert node
        to_occ_alive_shape_idx = [self.id2nxnode(
            nx_nid)['shape_indices'][0] for nx_nid in occ_holder_idx_nx]
        op_nx_idx = self.forward_insert_node(
            node,
            ishape_indices=ishape_indices,
            oshapes=[self.alive_shapes[as_idx][1]
                     for as_idx in to_occ_alive_shape_idx],
            force_shape_indices=to_occ_alive_shape_idx)

        # Insert edges and remove placeholders
        for i, nx_idx in enumerate(occ_holder_idx_nx):
            for (src, dst, key) in list(self.abstract_graph.edges(nx_idx, keys=True)):
                # multi-graph
                edge_info = copy.deepcopy(
                    self.abstract_graph.get_edge_data(src, dst, key=key))
                old_edge_idx = edge_info['shape_idx']
                # recall alive shape:
                # 1. op nx idx
                # 2. shape var
                # 3. out operand idx

                _, svar, _ = self.alive_shapes[old_edge_idx]
                out_operand_idx = i
                in_operand_idx = edge_info['operand_idx'][1]

                # add cur node -> dst
                self.abstract_graph.add_edge(
                    op_nx_idx,
                    dst,
                    key=str(uuid.uuid1()),
                    shape_idx=edge_info['shape_idx'],  # reuse old alive shape
                    operand_idx=(out_operand_idx, in_operand_idx),
                    label=f'{old_edge_idx}: ({out_operand_idx},{in_operand_idx}) <{svar.dtype}>{svar.shape}' if not self.viz_verbose else ''
                )
                self.alive_shapes[old_edge_idx] = (
                    op_nx_idx, svar, out_operand_idx)

                self.abstract_graph.remove_edge(src, dst, key=key)

            # if the PH to occupy has no consumers, we simply reassign its alive shape.
            # NOTE: we assume the first node is a placeholder.
            if self.init_ph_alive:  # update alive_shape[0]
                self.alive_shapes[0] = (op_nx_idx, self.alive_shapes[0][1], 0)
                self.init_ph_alive = False

            # remove placeholders
            self.abstract_graph.remove_node(nx_idx)
            # self.reusable_placeholder_nx_indices.append(nx_idx)
            self.placeholders.remove(nx_idx)

        if self.is_viz_sbs:
            self.viz()

    def try_forward_insert(self, op: AbsOpBase):
        n_inp = len(op.inp_ranks)
        dim_spec_list = []

        if op.same_inp_dims:  # find `n_inp` under the same input shapes.
            rank_set = set(op.inp_ranks[0])

            for ranks in op.inp_ranks[1:]:
                rank_set.intersection_update(set(ranks))

            SanityCheck.ge(len(rank_set), 1)

            final_dim = random.choice(list(rank_set))
            dim_spec_list = [(final_dim,)] * n_inp
        else:  # inputs have different dimension sizes.
            dim_spec_list = op.inp_ranks

        ishape_indices = self.pick_shape_var_idx(
            type(op), dim_spec_list, op.in_dtypes, candidate_shapes=[s[1] for s in self.alive_shapes])

        if self.try_forward_insert_at(op, ishape_indices):
            return True

        return False

    def try_backward_insert(self, op: AbsOpBase):
        # we know that: Y = op(X)
        # S1 - select Y: Y must be a placeholder; (this also means the graph must start w/ a placeholder)
        ph_candidates = []
        for idx in self.placeholders:
            oshape = self.id2nxnode(idx)['op'].out_shape
            if isinstance(op, Expand) and oshape.ndims < op.expand_last_dim:
                continue
            ph_candidates.append(oshape)

        placeholder_indices = self.pick_shape_var_idx(
            type(op), op.out_ranks, op.out_dtypes, candidate_shapes=ph_candidates)

        if self.try_occupy_placeholder(op, placeholder_indices):
            return True

        return False

    def try_insert_node_type(self, node_t, max_shape_var_pick_time=3) -> bool:
        if self.verbose:
            print(f'Inserting node #{len(self.abstract_graph.nodes)}: '
                  f'trying to insert node type {node_t.__name__}')

        try:
            for _ in range(max_shape_var_pick_time):
                # should recreate a new instance since some attributes (like axis) should be initialized for each pick
                op_param_n = node_t.get_num_var_param()
                op_id = len(self.abstract_graph.nodes)
                op_params = [self.new_sym('op%s_%s' % (op_id, k))
                             for k in range(op_param_n)]

                op: AbsOpBase = node_t(*op_params)
                op._param_list = op_params

                if random.uniform(0, 1) < self.forward_prob:
                    if self.try_forward_insert(op):
                        return True
                else:
                    if self.try_backward_insert(op):
                        return True
        except RequiredDimNotFound:
            if self.verbose:
                traceback.print_exc()
            return False
        except ConstraintError:
            if self.verbose:
                traceback.print_exc()
            return False

        return False

    def filter_shapes(self, ndims, dtype, candidate_shapes: List[ShapeVar]):
        cans = range(len(candidate_shapes))

        cans = list(filter(  # filter with ndim
            lambda sid: candidate_shapes[sid].ndims in ndims, cans))
        if len(cans) == 0:
            raise RequiredDimNotFound(
                f'Cannot find a shape variable with #dimensions {ndims}.')

        if dtype is not None:
            cans = list(filter(  # filter with dtype
                lambda sid: candidate_shapes[sid].dtype == dtype, cans))
            if len(cans) == 0:
                raise RequiredDimNotFound(
                    f'Cannot find a shape variable with #dimensions {ndims} and dtype {dtype}.')

        return cans

    def pick_shape(self, node_t, candidates):
        return random.choice(candidates)

    def pick_shape_var_idx(self, node_t, ndim_list: List[Set[int]], dtype_combs_spec: List[DTypeComb], candidate_shapes: List[ShapeVar]) -> List[int]:
        """Randomly pick indices to shape variables from the output pool.

        Args:
            ndim_list (List[Set]): duable dims for each input.

        Returns:
            List[int]: indices to applicable shape variables.
        """

        shape_var_candidates = []
        if self.verbose:
            print('dtype_combs_spec:', dtype_combs_spec)

        all_can_dtypes = []
        for i, ndims in enumerate(ndim_list):
            all_can_dtypes.extend([candidate_shapes[i].dtype for i in self.filter_shapes(
                ndims=ndims, dtype=None, candidate_shapes=candidate_shapes)])
        # only use dtypes currently available after ndim filtering
        dtype_combs = [comb for comb in dtype_combs_spec if all(
            i in all_can_dtypes for i in comb)]
        if len(dtype_combs) == 0:
            raise RequiredDimNotFound('Op %s: Cannot find a shape variable with dim_spec %s and dtype combinations %s.' % (
                node_t, ndim_list, dtype_combs_spec))
        dtype_comb = random.choice(dtype_combs)
        for i, ndims in enumerate(ndim_list):
            candidates = self.filter_shapes(
                ndims=ndims, dtype=dtype_comb[i], candidate_shapes=candidate_shapes)
            shape_var_candidates.append(
                self.pick_shape(node_t, candidates))

        return shape_var_candidates

    def viz(self, filename: str = None):
        if filename is None:
            filename = f'step{self.viz_cnt}.png'
        G = self.abstract_graph
        nx.drawing.nx_pydot.write_dot(G, 'graph.dot')
        os.system(f'dot -Tpng graph.dot > {filename}')
        self.viz_cnt += 1


class PureSymbolGen(SimpleGenerator):
    def insert_init_ph_node(self, ph: Placeholder) -> Placeholder:
        self.forward_insert_node(ph, [], oshapes=[
                                 ph.out_shape])

        for c in ph.out_shape.gt_zero():
            self.solver.add(c)

        if self.limnf:
            if NNSMITH_LIMNF_V == '0':
                self.n_floats = nnsmith_add(
                    self.n_floats, ph.out_shape.nelement())
            elif NNSMITH_LIMNF_V == '1':
                self.n_floats_cons.append(nnsmith_le(
                    ph.out_shape.nelement(), self.limit_float // 16))
        return ph

    # subclasses may override this
    def extra_constraints(self, node: AbsOpBase, input_shapes: List[ShapeVar]):
        return []

    def try_forward_insert_at(self, node: AbsOpBase, ishape_indices: List[int]) -> bool:
        input_shapes = [self.alive_shapes[idx][1] for idx in ishape_indices]
        constraints = node.requires(input_shapes)

        if self.verbose:
            print('---> Trying to solve: ', node, constraints)

        # make a copy
        output_shapes = node.shape_fn(input_shapes)
        if self.limnf:
            if NNSMITH_LIMNF_V == '0':
                tmp_n_floats = nnsmith_add(
                    self.n_floats, node.n_floats(input_shapes))
            elif NNSMITH_LIMNF_V == '1':
                tmp_n_floats_cons = self.n_floats_cons + \
                    [nnsmith_le(node.n_floats(input_shapes),
                                self.limit_float // 16)]

        for shape in output_shapes:
            for c in shape.gt_zero():
                constraints.append(c)

        self.cur_node = node
        # constraints.extend(self.extra_constraints(node, input_shapes))
        if self.limnf:
            if NNSMITH_LIMNF_V == '0':
                check_res = self.check_sat(
                    *constraints, nnsmith_le(tmp_n_floats, self.limit_float))
            elif NNSMITH_LIMNF_V == '1':
                check_res = self.check_sat(
                    *constraints, *tmp_n_floats_cons)
        else:
            check_res = self.check_sat(*constraints)
        if check_res == z3.unknown:  # Timeout thing.
            self.on_timeout(node, ishape_indices)

        if check_res != z3.sat:
            return False

        for c in constraints:
            self.solver.add(c)
        if self.limnf:
            if NNSMITH_LIMNF_V == '0':
                self.n_floats = tmp_n_floats
            elif NNSMITH_LIMNF_V == '1':
                self.n_floats_cons = tmp_n_floats_cons

        if self.verbose:
            print('>> Forward insertion node: ', node)
            print('\tinputs:', input_shapes)
            print('\toutputs:', output_shapes)

        self.forward_insert_node(node, ishape_indices, output_shapes)
        return True

    def try_occupy_placeholder(self, node: AbsOpBase, occ_holder_indices: List[int]) -> bool:
        if self.verbose:
            print(
                f'---> Trying to occupy placeholder: {occ_holder_indices} for node {node}')
        # S2 - create X: X can be
        #                   - a new placeholder (fallback)
        #                   - an existing alive shape

        to_occupy = [self.id2nxnode(self.placeholders[i])['op']
                     for i in occ_holder_indices]

        occupied_holder_shapes = [holder.out_shape for holder in to_occupy]

        # S2.2: try to reuse some existing outputs;
        # TODO: allow reuse existing alive shapes
        # n_inps = len(node.inp_ranks)
        # max_try = 2
        # n_reuse = n_inps - 1
        # while n_reuse > 0 and max_try > 0:
        #     # TODO...
        #     max_try -= 1
        #     n_reuse -= 1

        # S2.2: reusing outputs failed. as a fallback, promote all free vars to placeholders.
        new_inp_placeholders = []
        constraints = []
        for rank, dtype in node.deduct_inp_ranks_and_dtype(occupied_holder_shapes):
            # oversample rank 4 tensors as they may be more important
            ph = self.create_placeholder(
                rank if rank != -1 else
                self.random_rank(),
                dtype=dtype)
            new_inp_placeholders.append(ph)
            constraints.extend(ph.out_shape.gt_zero())

        input_shapes = [p.out_shape for p in new_inp_placeholders]
        constraints.extend(node.requires(input_shapes))
        output_shapes = node.shape_fn(input_shapes)

        for i, shape in enumerate(output_shapes):
            constraints.extend(shape.eq(occupied_holder_shapes[i]))
            constraints.extend(shape.gt_zero())

        self.cur_node = node
        # constraints.extend(self.extra_constraints(node, input_shapes))

        # TODO: consider nfloats.
        check_res = self.check_sat(*constraints)

        if check_res != z3.sat:
            return False

        if self.verbose:
            print('>> Backward insertion node: ', node)
            print('\tinputs:', new_inp_placeholders)
            print('\toutputs:', to_occupy)

        for c in constraints:
            self.solver.add(c)

        self.backward_insert_node(
            node, new_inp_placeholders, occ_holder_indices)

        return True

    def on_timeout(self, node: AbsOpBase, ishape_indices: List[int]):
        pass

    def get_symbol_solutions(self) -> List:
        SanityCheck.not_none(self.last_soln)
        return self.last_soln
        # res = self.solver.check()
        # assert res == z3.sat, res
        # return self.solver.model()


class Bin:
    def __init__(self, lb, ub, scale='linear', base=None, mul=1):
        self.lb = lb
        self.ub = ub
        assert scale in ['linear', 'log']
        self.scale = scale
        self.base = base
        self.mul = mul

    def to_linear(self, x):
        if self.scale == 'log':
            x = math.pow(self.base, x)
        return int(x) * self.mul

    def sample(self):
        x = random.uniform(self.lb, self.ub)
        return self.to_linear(x)

    def sample_range(self):
        if self.lb == None and self.ub == None:
            return None, None
        if self.ub == None:  # one-sided
            return self.to_linear(self.lb), None
        if self.lb == None:  # one-sided
            return None, self.to_linear(self.ub)
        lb = self.sample()
        ub = self.sample()
        if lb > ub:
            lb, ub = ub, lb
        if lb == ub:
            ub = lb + 1
        return lb, ub


PARAM_CONFIG0 = {  # no guidance on param, only on inputs.
}


def range_constrain(param, lb, ub):
    ret = []
    if lb is not None:
        ret.append(nnsmith_ge(param, lb))
    if ub is not None and os.getenv('NNSMITH_LB', 'off') == 'off':  # HACK
        ret.append(nnsmith_lt(param, ub))
    return [z3.And(*ret)] if len(ret) > 0 else []


def __SLICE_CONSTRAINTS(node, inp_shps: List[ShapeVar], construct_param_dict):
    # NOTE(JK): backward mode is slow at generating a chain of many slice ops.
    # Might be one potential general performance issue. If hit performance bottleneck someday,
    # might want to revisit this (substitute old placeholder symbols might help?)
    inp = inp_shps[0]
    start = getattr(node, 'start')
    end = getattr(node, 'end')
    dim_s = inp.shape[node.extra_attrs['axis']]
    MAX_TICKS = 1024
    ret = []
    lb = 0
    if not isinstance(start, int):
        if random.randint(0, 1) or True:
            # start / (dim_s - 1) \in [l / MAX_TICKS, r / MAX_TICKS]
            # start * MAX_TICKS \in [l * (dim_s-1) , r * (dim_s-1)]
            var = nnsmith_mul(start, MAX_TICKS)
            l, r = Bin(lb, MAX_TICKS).sample_range()
            lb = l
            ret.extend(range_constrain(var, l * (dim_s - 1), r * (dim_s - 1)))

    if not isinstance(end, int):
        if random.randint(0, 1) or True:
            var = nnsmith_mul(end, MAX_TICKS)
            l, r = Bin(lb, MAX_TICKS).sample_range()
            ret.extend(range_constrain(var, l * dim_s, r * dim_s))
    return ret


_DEFAULT_BINS = 6
_DEFAULT_BIN_CONS = [Bin(i, i + 1, scale='log', base=2) for i in range(_DEFAULT_BINS)] + \
    [Bin(_DEFAULT_BINS, None, scale='log', base=2)]
_PAD_BIN_CONS = (
    [Bin(i, i + 1, scale='log', base=2) for i in range(_DEFAULT_BINS)] +  # positive
    [Bin(_DEFAULT_BINS, None, scale='log', base=2)] +  # positive
    # negative
    [Bin(i, i + 1, scale='log', base=2, mul=-1) for i in range(_DEFAULT_BINS)] +
    [Bin(None, _DEFAULT_BINS, scale='log', base=2, mul=-1)] +  # negative
    [Bin(0, 1)]  # 0
)

PARAM_CONFIG1 = {
    'NCHWConv2d': {
        'kernel_h_size': _DEFAULT_BIN_CONS,
        'kernel_w_size': _DEFAULT_BIN_CONS,
        'stride': _DEFAULT_BIN_CONS,
        'padding': _DEFAULT_BIN_CONS + [Bin(0, 1)],
        'out_channels': _DEFAULT_BIN_CONS,
        'in_channels': [],  # skip
    },
    'ConstPad': defaultdict(lambda: _PAD_BIN_CONS),
    'ReplicatePad': defaultdict(lambda: _PAD_BIN_CONS),
    'ReflectPad': defaultdict(lambda: _PAD_BIN_CONS),
    'NearestInterp': defaultdict(lambda: _DEFAULT_BIN_CONS),
    'LinearInterp': defaultdict(lambda: _DEFAULT_BIN_CONS),
    'BilinearInterp': defaultdict(lambda: _DEFAULT_BIN_CONS),
    'BicubicInterp': defaultdict(lambda: _DEFAULT_BIN_CONS),
    'TrilinearInterp': defaultdict(lambda: _DEFAULT_BIN_CONS),
    'Slice': __SLICE_CONSTRAINTS,
}
PARAM_CONFIG1['Linear'] = {
    'ifeat': [],
    'ofeat': PARAM_CONFIG1['NCHWConv2d']['out_channels']
}
PARAM_CONFIG1['AvgPool2d'] = {
    'kernel_h_size': PARAM_CONFIG1['NCHWConv2d']['kernel_h_size'],
    'kernel_w_size': PARAM_CONFIG1['NCHWConv2d']['kernel_w_size'],
    'stride': PARAM_CONFIG1['NCHWConv2d']['stride'],
    'padding': PARAM_CONFIG1['NCHWConv2d']['padding'],
}
PARAM_CONFIG1['MaxPool2d'] = PARAM_CONFIG1['AvgPool2d']


def get_name_param(node: AbsOpBase, construct_param_dict):
    if node.num_var_param is None:
        key_param = [(key, getattr(node, key))
                     for key in construct_param_dict]
    else:
        key_param = [(f'param_var{i}', param)
                     for i, param in enumerate(node._param_list)]
    return key_param


def __GROUP_RESHAPE(node, inp_shps, construct_param_dict, bin=True):
    bins = [Bin(i, i + 1, scale='log', base=2)
            for i in range(_DEFAULT_BINS)] + [Bin(None, None)]
    ret = []

    src_group = node.src_group
    dst_group = node.dst_group
    ng = node.ng
    assert len(src_group) == len(dst_group) == ng, (src_group, dst_group)

    construct_params = get_name_param(node, construct_param_dict)
    if bin:
        for gid in range(ng):
            ds = dst_group[gid]
            disable = list(range(len(ds)))
            random.shuffle(disable)
            disable = disable[:1]
            for idx, d in enumerate(ds):
                if idx in disable:
                    continue
                name, param = construct_params[d]
                if len(bins) == 0:
                    continue
                bin_id = random.randint(0, len(bins) - 1)
                lb, ub = bins[bin_id].sample_range()
                ret.extend(range_constrain(param, lb, ub))

    # print('reshape ng:', ng, 'cons:', ret)
    return ret


PARAM_CONFIG1['Reshape'] = __GROUP_RESHAPE
assert all(i in ALL_OP_STR2TYPE for i in PARAM_CONFIG1.keys())

PARAM_CONFIG2 = copy.deepcopy(PARAM_CONFIG1)
PARAM_CONFIG2['ConstPad'] = defaultdict(lambda: _DEFAULT_BIN_CONS)
PARAM_CONFIG2['ReplicatePad'] = defaultdict(lambda: _DEFAULT_BIN_CONS)
PARAM_CONFIG2['ReflectPad'] = defaultdict(lambda: _DEFAULT_BIN_CONS)


class GuidedGen(PureSymbolGen):
    def __init__(self, summaries=None, scale='log', base=2, default_bins=_DEFAULT_BINS, constrain_prob=None, **kwargs):
        self.constrain_prob = constrain_prob if constrain_prob is not None else float(
            os.getenv('NNSMITH_G_PROB', 1))
        self.base = 2
        self.param_config = {
            '0': PARAM_CONFIG0, '1': PARAM_CONFIG1, '2': PARAM_CONFIG2
        }[os.getenv('NNSMITH_G_CONFIG', '1')]
        if scale == 'log':
            self.default_config = defaultdict(
                lambda: [Bin(i, i + 1, scale=scale, base=base) for i in range(default_bins)] +
                [Bin(default_bins, None, scale=scale, base=base)])
        else:
            assert scale == 'linear', scale
            self.default_config = defaultdict(
                lambda: [Bin(0, 256, scale='linear')] + [Bin(256, None, scale='linear')])
        self.scale = scale
        # self.inp
        super(GuidedGen, self).__init__(**kwargs)

    def gen_ph_cons(self, ph: Placeholder):
        constraints = []
        for i in ph.out_shape.shape:
            bins = self.default_config[0]
            lb, ub = bins[random.randint(0, len(bins) - 1)].sample_range()
            constraints.extend(range_constrain(i, lb, ub))
        # throw exception for now since this is unlikely to happen
        # assert self.check_sat(
        #     *constraints, nnsmith_le(self.n_floats, self.limit_float)) == z3.sat, 'Input constraints too tight'
        return constraints

    def extra_constraints(self, node: AbsOpBase, input_shapes: List[ShapeVar]):
        ret = []
        construct_param_dict = signature(node.__init__).parameters
        config = self.param_config.get(
            node.__class__.__name__, None)
        if config is None:
            return ret
        if callable(config):
            return config(node, input_shapes, construct_param_dict)
        for key, param in get_name_param(node, construct_param_dict):
            bins = config[key]
            if len(bins) == 0:
                continue
            bin_id = random.randint(0, len(bins) - 1)
            lb, ub = bins[bin_id].sample_range()
            ret.extend(range_constrain(param, lb, ub))
        return ret

    def post_process(self):
        # collect guidance
        graph = self.abstract_graph
        shuffled_nids = list(graph.nodes)
        random.shuffle(shuffled_nids)
        all_cons = []
        for node_id in shuffled_nids:
            op = graph.nodes[node_id]['op']
            ishape_indices = graph.nodes[node_id]['ishape_indices']
            ishape_vars = [self.alive_shapes[i][1] for i in ishape_indices]
            if isinstance(op, AbsOpBase):
                cons = self.extra_constraints(op, ishape_vars)
            else:
                assert isinstance(op, Placeholder), op
                cons = self.gen_ph_cons(op)
            if len(cons) == 0 or random.uniform(0, 1) > self.constrain_prob:
                continue
            all_cons.extend(cons)

        # apply all guidance at once and back off if failed
        shuffled = list(range(len(all_cons)))
        random.shuffle(shuffled)
        cur_cons = [all_cons[i] for i in shuffled]
        timeout = self.max_gen_millisec / (1 + math.log2(len(cur_cons))) / 3
        while self.check_sat(*cur_cons) != z3.sat:
            cur_cons = cur_cons[:len(cur_cons) // 2]
            if len(cur_cons) == 0:
                break
        self.solver.add(cur_cons)
        if self.verbose:
            print(
                '# guidance applied: {} / {}'.format(len(cur_cons), len(all_cons)))


def parse_args():
    import argparse

    parser = argparse.ArgumentParser()
    parser.add_argument('--max_nodes', type=int, default=10)
    parser.add_argument('--min_dims', type=list, default=[1, 3, 48, 48])
    parser.add_argument('--timeout', type=int, default=50000)
    parser.add_argument('--viz_sbs', action='store_true',
                        help='visualize the step by step')
    parser.add_argument('--output_path', type=str, default='output.onnx')
    parser.add_argument('--input_gen', type=str, default='v3')
    parser.add_argument('--seed', type=int)
    parser.add_argument('--verbose', action='store_true')
    parser.add_argument('--use_bitvec', action='store_true')
    parser.add_argument('--viz_graph', action='store_true')
    parser.add_argument('--mode', default='random')
    parser.add_argument('--merge_op_v', default=None)
    parser.add_argument(
        '--skip', help='Node types to skip. Split by `,`. By default a blacklist for each backend is also appended.', type=str)
    parser.set_defaults(limnf=True)
    parser.add_argument('--no_limnf', dest='limnf', action='store_false',
                        help='Disable the limit on the number of floats')
    parser.add_argument('--limnf', dest='limnf', action='store_true',
                        help='Enable the limit on the number of floats')
    parser.add_argument('--use_cuda', action='store_true')
    parser.add_argument('--no_export', action='store_true')
    parser.add_argument('--forward_prob', type=float)
    parser.add_argument('--diff_can_overwrite', action='store_true')
    parser.add_argument('--print_grad', type=int, default=0)
    return parser.parse_args()


def random_model_gen(
        min_dims=[1, 3, 48, 48],
        viz_sbs=False,
        max_nodes=5,
        seed=None,
        use_bitvec=False,
        timeout=50000,
        verbose=False,
        mode='random',
        skip=None,
        **kwargs):

    GenCls = {
        'random': PureSymbolGen,
        'guided': GuidedGen,
    }[mode]
    if skip is not None:
        config_skip_op(skip)
    gen = GenCls(min_dims=min_dims,
                 viz_sbs=viz_sbs, seed=seed, verbose=verbose, use_bitvec=use_bitvec,
                 **kwargs)
    gen.abstract_gen(max_node_size=max_nodes,
                     max_gen_millisec=timeout)
    solution = gen.get_symbol_solutions()

    return gen, solution


if __name__ == '__main__':
    args = parse_args()

    gen_args = {}
    if args.diff_can_overwrite:
        __DIFF_CACHE__ = 'config/diff.pkl'
        differentiable_ops = rewrite_op_dtype(
            ALL_OP_TYPES, backend=None, diff=True, verbose=False, cache=__DIFF_CACHE__)
        gen_args['candidates_overwrite'] = differentiable_ops
        gen_args['init_fp'] = True

    strt_time = time.time()

    seed = args.seed
    if seed is None:
        # If we have not selected a seed, choose random one.
        seed = random.getrandbits(32)
    print(f"Using seed {seed}")
    torch.manual_seed(seed)
    if args.skip is not None:
        config_skip_op(args.skip)

    strt_time = time.time()
    gen, solution = random_model_gen(min_dims=args.min_dims, seed=seed, viz_sbs=args.viz_sbs, max_nodes=args.max_nodes,
                                     use_bitvec=args.use_bitvec, timeout=args.timeout, verbose=args.verbose, mode=args.mode,
                                     limnf=args.limnf, merge_op_v=args.merge_op_v, forward_prob=args.forward_prob, **gen_args)
    print(
        f'{len(solution)} symbols and {len(gen.solver.assertions())} constraints.')
    print(
        f'{time.time() - strt_time}s to generate a graph w/ {gen.num_op()} operators')
    if args.verbose:
        print('solution:', solution)
    srt_time = time.time()
    if args.verbose or args.viz_graph:
        gen.viz(args.output_path + '.png')

    if args.no_export:
        exit(0)
    net = SymbolNet(gen.abstract_graph, solution, verbose=args.verbose,
                    alive_shapes=gen.alive_shapes, print_grad=args.print_grad)
    print('Initializing SymbolNet time: {}s'.format(time.time() - srt_time))
    import onnx
    onnx.checker.check_model(
        onnx.load(args.output_path), full_check=True)
    input_st = time.time()

    sat_inputs = None
    if args.input_gen == 'v3' or args.input_gen == 'random':
        with torch.no_grad():
            net.eval()
            sat_inputs = net.rand_input_gen(use_cuda=args.use_cuda)
            infer_succ = sat_inputs is not None
    elif args.input_gen == 'grad':
        net.eval()
        infer_succ = None  # TODO: are we able to know this?
        try:
            sat_inputs = net.grad_input_gen(use_cuda=args.use_cuda)
        except RuntimeError as e:
            if 'does not have a grad_fn' in str(e):
                # means some op are not differentiable.
                pass
            else:
                raise e
    elif args.input_gen == 'none':
        infer_succ = None
    else:
        raise ValueError(f'Unknown input gen {args.input_gen}')

    ed_time = time.time()
    print('self.invalid_found_last=', net.invalid_found_last)
    assert AbsOpBase.numeric_valid(net(*sat_inputs))
    print('Time to generate inputs: {:.3f}s'.format(ed_time - input_st))

    stats = {
        'gen_succ': True,
        'infer_succ': infer_succ,
        'elapsed_time': ed_time - strt_time,
        'gen_model_time': input_st - strt_time,
        'infer_domain_time': ed_time - input_st,
        'sat_inputs': sat_inputs,
        'seed': seed,
    }
    pickle.dump(stats, open(args.output_path + '-stats.pkl', 'wb'))

    if sat_inputs is not None:
        ret_inputs = {}
        for i, name in enumerate(net.input_spec):
            ret_inputs[name] = sat_inputs[i].cpu().numpy()
        sat_inputs = ret_inputs
    pickle.dump(sat_inputs, open(
        args.output_path + '-sat_inputs.pkl', 'wb'))
    torch2onnx(net, args.output_path, verbose=args.verbose,
               use_cuda=args.use_cuda)

    net.to_picklable()
    cloudpickle.dump(net, open(args.output_path +
                     '-net.pkl', 'wb'), protocol=4)<|MERGE_RESOLUTION|>--- conflicted
+++ resolved
@@ -290,14 +290,10 @@
         self.check_intermediate_numeric = last_check_intermediate_numeric
         return sat_inputs
 
-<<<<<<< HEAD
     def grad_input_gen(self, max_iter=int(os.getenv('NNSMITH_GRAD_ITER', 100)),
-                       init_tensors=None, margin=10, base='center', use_cuda=False,
-                       max_time=int(os.getenv('NNSMITH_GRAD_TIME', 10))) -> Optional[List[torch.Tensor]]:
+                       init_tensors=None, use_cuda=False,
+                       max_time=int(os.getenv('NNSMITH_GRAD_TIME', 10)), **kwargs) -> Optional[List[torch.Tensor]]:
         # TODO: trim the param. max_iter is not used; remove getenv
-=======
-    def grad_input_gen(self, max_iter=int(os.getenv('NNSMITH_GRAD_ITER', 100)), init_tensors=None, use_cuda=False, **kwargs) -> Optional[List[torch.Tensor]]:
->>>>>>> 0712c3f8
         if init_tensors is None:
             init_tensors = self.get_random_inps(
                 **kwargs, use_cuda=use_cuda)
@@ -416,10 +412,10 @@
                     vul_op_loss = ()
                 self.invalid_found_last |= not op.numeric_valid(outputs)
                 if self.invalid_found_last and (self.use_gradient and not self.stop_updating_loss):
-                    # if self.verbose:
-                    for inp_i, inp in enumerate(input_tensors):
-                        print(
-                            f'[inp]@{inp_i} :: {inp.min().data:.5f} ~ {inp.max().data:.5f}')
+                    if self.print_grad >= 1:
+                        for inp_i, inp in enumerate(input_tensors):
+                            print(
+                                f'[inp]@{inp_i} :: {inp.min().data:.5f} ~ {inp.max().data:.5f}')
 
                     ConstraintCheck.true(hasattr(
                         op, 'torch_loss'), f'op={op} has no `torch_loss` but produces NaN or INF!')
