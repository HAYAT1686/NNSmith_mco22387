# See https://github.com/Z3Prover/z3/issues/5656
from multiprocessing import Process
import psutil
import z3  # Always import z3 first to avoid incompatibility issue.
from collections import defaultdict
import math
import textwrap

import networkx as nx
import torch
from torch import nn
import numpy as np
import uuid

import pickle
import cloudpickle
from typing import Dict, NamedTuple, Tuple, List, Optional, Set
from inspect import signature
import traceback
import random
import time
import os
import copy

from nnsmith.error import SanityCheck, ConstraintCheck, ConstraintError
from nnsmith.export import torch2onnx
from nnsmith.abstract.op import *
from nnsmith.abstract.op import __MAX_RANK__ as __MAX_RANK__


NNSMITH_LIMNF_V = os.getenv('NNSMITH_LIMNF_V', '0')
assert NNSMITH_LIMNF_V in ['0', '1']
NNSMITH_BV_SIZE = os.getenv('NNSMITH_BV_SIZE', '8')


class RequiredDimNotFound(Exception):
    pass


ALIVE_SHAPE_TYPE = List[Tuple[int, ShapeVar, int]]


InputInfoBase = NamedTuple(
    'InputInfo', [('op', Input), ('oid', int), ('node_id', int), ('input_name', str)])


class InputInfo(InputInfoBase):
    def __repr__(self) -> str:
        return f"InputInfo(op={self.op}<{self.op.shape_var.dtype.value}>, oid={self.oid}, node_id={self.node_id}, input_name={self.input_name})"


__MB_LIM__ = 6 * 1024


class SymbolNet(nn.Module):
    def __init__(self, graph: nx.MultiDiGraph, model: z3.ModelRef, verbose=False, alive_shapes: ALIVE_SHAPE_TYPE = None,
                 record_intermediate=False, use_gradient=False, megabyte_lim=__MB_LIM__):
        super(SymbolNet, self).__init__()
        self.megabyte_lim = megabyte_lim
        self.verbose = verbose
        self.tensors = []  # 1) edges; 2) leaf nodes; 3) input -> 0;
        self.ref_cnt = []  # ref cnt -> tensors; erased on 0;
        self.instructions = []  # <Func, <input idx>, <output idx>>
        self.n_output = 0
        self.inp_id_cnt = 0
        self.n_vulnerable_op = 0

        self.using_cuda = None # not sure

        # keep track of layers and weights so that the tracing can work properly
        self.mlist = nn.ModuleList()
        self.graph = graph
        self.concrete_graph = graph.copy()
        # NOTE: All leaf nodes are output tensors.
        self.alive_shapes = alive_shapes
        if alive_shapes is None:
            warnings.warn(
                "Please supply `alive_shapes` if possible. This will be used to check dtype correctness.")
        # whether or not to register intermediate tensors as output tensors. Useful (at least) for checking nan
        self.record_intermediate = record_intermediate

        self.input_info: List[InputInfo] = []

        tmp_op_output_map = {}  # node id -> output idx in tensors;
        shape_vars = {}
        n_floats, flops = 0, 0
        for node_id in nx.topological_sort(graph):
            n_inp = graph.nodes[node_id]['nin']
            n_out = graph.nodes[node_id]['nout']

            tmp_op_output_map[node_id] = len(self.tensors)
            for _ in range(n_out):
                self.tensors.append(None)
                self.ref_cnt.append(0)

            input_idx = [None] * n_inp
            output_idx = [None] * n_out
            op = concretize(graph.nodes[node_id]['op'], model)
            self.concrete_graph.nodes[node_id]['op'] = op

            # Glob inputs
            for from_node, _, (out_idx, in_idx) in graph.in_edges(node_id, data='operand_idx'):
                required = tmp_op_output_map[from_node] + out_idx
                input_idx[in_idx] = required
                self.ref_cnt[required] += 1

            # Glob outputs
            out_edges = graph.out_edges(node_id, data='operand_idx')
            if len(out_edges) == 0:  # leaf node
                # create fake output indices
                output_idx = list(range(
                    tmp_op_output_map[node_id], tmp_op_output_map[node_id] + n_out))
                for out_idx in output_idx:
                    self.ref_cnt[out_idx] += 1
                    self.n_output += 1
            else:
                for _, _, (out_idx, in_idx) in out_edges:
                    output_idx[out_idx] = tmp_op_output_map[node_id] + out_idx

            if not isinstance(op, Input):
                cur_op = op.torch()
                if isinstance(cur_op, nn.Module):
                    self.mlist.append(cur_op)
                self.instructions.append(
                    (cur_op, input_idx, output_idx, op, node_id))

                if hasattr(op, 'torch_loss'):
                    self.n_vulnerable_op += 1
            else:  # Should be input node
                SanityCheck.true(type(op) is Input, 'type(op) should be Input')
                SanityCheck.eq(len(output_idx), 1)
                op.idx = self.inp_id_cnt
                self.inp_id_cnt += 1
                self.input_info.append(
                    InputInfo(op=op, oid=output_idx[0], node_id=node_id, input_name=f'i{op.idx}'))

            # concretize shapevars
            ishape_indices = self.graph.nodes[node_id]['ishape_indices']
            shape_indices = self.graph.nodes[node_id]['shape_indices']
            for shape_idx in shape_indices:
                shape = self.alive_shapes[shape_idx][1].shape
                dtype = self.alive_shapes[shape_idx][1].dtype
                shape = [model.eval(i).as_long() if isinstance(
                    i, z3.ExprRef) else i for i in shape]
                assert shape_idx not in shape_vars, f"{shape_idx} already exists"
                shape_vars[shape_idx] = ShapeVar(shape, dtype)
            self.concrete_graph.nodes[node_id]['in_svs'] = [
                shape_vars[i] for i in ishape_indices]
            self.concrete_graph.nodes[node_id]['out_svs'] = [
                shape_vars[i] for i in shape_indices]
            # ensure n_floats and flops within limit
            tmp_inp = [shape_vars[i] for i in ishape_indices]
            op.shape_fn(tmp_inp)
            op_nfl = op.n_floats(tmp_inp)
            if self.verbose:
                print(f"op: {op} nfloats: {op_nfl}")
            n_floats += op_nfl
            assert n_floats * 8 <= megabyte_lim * 1024 * \
                1024, f'Current number of elements ({n_floats/1024/1024}m) exceeded memory limit ({megabyte_lim} MB) Current op: {op}'
            if FLOPS_LIM is not None:
                assert op.flops(
                    tmp_inp) < FLOPS_LIM, f'Current number of flops ({op.flops(tmp_inp)}m) exceeded limit ({FLOPS_LIM} m). Current op: {op}'

        if self.verbose:
            print('input_info=', self.input_info)
        self.input_spec = {
            f'i{ii.op.idx}': ii.op.shape_var.shape for ii in self.input_info}
        self.plausible_input_shape = {
            f'i{ii.op.idx}': ii.op.shape_var for ii in self.input_info}
        self.first_run = True
        self.hacked = {}  # make forward deterministic

        self.use_gradient = use_gradient
        if use_gradient:
            self.enable_training()
        self.check_intermediate_numeric = False
        self.invalid_found_last = None

    def to_picklable(self):
        self.alive_shapes = None
        del self.graph

    def backward(self):
        if self.loss is not None:
            self.optimizer.zero_grad()
            self.loss.backward()
            torch.nn.utils.clip_grad_norm_(self.parameters(), 1e-1)
            self.optimizer.step()

    def training_reset(self):
        self.loss = None
        self.stop_updating_loss = False

    def stop_training(self):
        self.use_gradient = False
        self.loss = None

    def enable_training(self, extra_trainable=[]):
        self.use_gradient = True
        to_train = []
        for t in extra_trainable:
            to_train.append(t)
        for t in self.parameters():
            to_train.append(t)
        self.optimizer = torch.optim.Adam(to_train, lr=5e-1)
        self.training_reset()

    def _check_out_dtype(self, outputs, node_id, op):
        if self.alive_shapes is None:
            return
        msg_head = f'In dtype checking for {op} (#{node_id}): '
        shape_indices = self.graph.nodes[node_id]['shape_indices']
        SanityCheck.eq(len(outputs), len(shape_indices), msg_head +
                       f'{len(outputs)} != {len(shape_indices)}')
        for out, shape_idx in zip(outputs, shape_indices):
            SanityCheck.eq(out.dtype, self.alive_shapes[shape_idx][1].dtype.value, msg_head +
                           f'torch dtype ({out.dtype}) != symbolic dtype ({self.alive_shapes[shape_idx][1].dtype.value})')

    def get_random_inps(self, margin=10, base='center', use_cuda=False) -> List[torch.Tensor]:
        dev = torch.device('cuda' if use_cuda else 'cpu')
        if base == 'center':
            base = margin / 2
        else:
            assert isinstance(base, int) or isinstance(base, float)

        inputs = []
        for ii in self.input_info:
            dtype = ii.op.shape_var.dtype.value
            fp_tensor = base + \
                torch.rand(ii.op.shape_var.shape, device=dev) * margin
            if DType.is_float(dtype):
                inputs.append(fp_tensor.to(dtype))
            else:
                inputs.append(torch.round(fp_tensor).to(dtype))

        return inputs

    def rand_input_gen(self, max_iter=10, margin=10, base='center', use_cuda=False) -> Optional[List[torch.Tensor]]:
        last_check_intermediate_numeric = self.check_intermediate_numeric
        self.check_intermediate_numeric = True

        sat_inputs = None

        for _ in range(max_iter):
            inputs = self.get_random_inps(margin, base, use_cuda)

            if use_cuda:
                self.use_cuda()

            self.forward(*inputs)

            if not self.invalid_found_last:
                sat_inputs = inputs
                break

        self.check_intermediate_numeric = last_check_intermediate_numeric
        return sat_inputs

    def grad_input_gen(self, max_iter=10, init_tensors=None, margin=10, base='center', use_cuda=False) -> Optional[List[torch.Tensor]]:
        if init_tensors is None:
            init_tensors = self.get_random_inps(
                margin, base, use_cuda=use_cuda)

        inputs = []
        for tensor in init_tensors:
            if tensor.data.dtype.is_floating_point:
                inputs.append(torch.nn.parameter.Parameter(tensor.data))
            else:
                inputs.append(tensor.data)

        self.enable_training(extra_trainable=inputs)

        last_check_intermediate_numeric = self.check_intermediate_numeric
        self.check_intermediate_numeric = True

        if use_cuda:
            inputs = [inp.cuda() for inp in inputs]
            self.use_cuda()

        sat_inputs = None
        for _ in range(max_iter):
            self.training_reset()

            try:
                _ = self(*inputs)
            except ConstraintError as _:
                break

            if self.invalid_found_last:  # need_to_train
                self.backward()
            else:
                sat_inputs = [v.data for v in inputs]
                break

        self.stop_training()
        if sat_inputs is None:
            print('[grad] no valid range found!!!')

        self.check_intermediate_numeric = last_check_intermediate_numeric
        return sat_inputs

    def use_cuda(self):
        self.cuda()
        self.using_cuda = True

    def forward(self, *args, **kwargs):
        # required: input_info, tensors, ref_cnt, instructions, hacked, first_run verbose # alive_shapes, graph
        xs = [None] * len(self.input_info)
        for i in range(len(args)):
            xs[i] = args[i]
        for ii in self.input_info:
            if ii.input_name in kwargs:
                xs[ii.op.idx] = kwargs[ii.input_name]
        assert all(x is not None for x in xs), xs
        local_ref_cnt = self.ref_cnt.copy()
        self.tensors = [None for _ in self.tensors]
        self.invalid_found_last = False

        for ii in self.input_info:
            self.tensors[ii.oid] = xs[ii.op.idx]

        for inst, inps, outs, op, node_id in self.instructions:
            input_tensors = [self.tensors[idx] for idx in inps]
            if self.using_cuda:
                input_tensors = [inp.cuda() for inp in input_tensors]
            if isinstance(op, Div):
                if not self.first_run:
                    cond = self.hacked[node_id]
                else:
                    cond = (input_tensors[1] == 0).any()
                if cond:
                    input_tensors[1] = torch.clip(
                        input_tensors[1], torch.ones(size=[1], dtype=input_tensors[1].dtype, device=input_tensors[1].device))
                self.hacked[node_id] = cond
            if self.verbose:
                print(
                    f'--> executing op={op}, node_id={node_id}, inps={inps}, outs={outs}')
                print('\tinputs=')
                for i in input_tensors:
                    print(f'  (shape={i.shape} dtype={i.dtype})')
            outputs = inst(*input_tensors)
            if not isinstance(outputs, list):
                outputs = [outputs]
            self._check_out_dtype(outputs, node_id, op)

            if self.check_intermediate_numeric or (self.use_gradient and not self.stop_updating_loss):
                with torch.no_grad():
                    invalid_mask = [torch.isnan(out).any() or torch.isinf(
                        out).any() for out in outputs]

                self.invalid_found_last |= any(invalid_mask)
                if self.invalid_found_last and (self.use_gradient and not self.stop_updating_loss):
                    if self.verbose:
                        for inp_i, inp in enumerate(input_tensors):
                            print(
                                f'[inp]@{inp_i} :: {inp.min().data:.5f} ~ {inp.max().data:.5f}')

                    ConstraintCheck.true(hasattr(
                        op, 'torch_loss'), f'op={op} has no `torch_loss` but produces NaN or INF!')
                    vul_op_loss = op.torch_loss(*input_tensors)
                    print(
                        f'[NaN/Inf] in outputs ~ {op} ~ id {node_id} :: {vul_op_loss.min().data:.3f} ~ {vul_op_loss.max().data:.3f}')

                    if self.loss is None:
                        self.loss = vul_op_loss.mean()
                    else:
                        self.loss += vul_op_loss.mean()
                    self.stop_updating_loss = True
                    return outputs

            if self.verbose:
                print('\toutputs=', ','.join(
                    f'(shape={i.shape} dtype={i.dtype})' for i in outputs))
            for idx in inps:
                local_ref_cnt[idx] -= 1
                if local_ref_cnt[idx] == 0 and not self.record_intermediate:
                    self.tensors[idx] = None
            for idx, output in list(zip(outs, outputs)):
                SanityCheck.none(self.tensors[idx], 'tensor[{}] is not None.'.format(
                    idx))
                if local_ref_cnt[idx] > 0:  # Will be used.
                    self.tensors[idx] = output
        self.first_run = False
        return tuple(t for t in self.tensors if t is not None)


class SimpleGenerator:

    def __init__(self, min_dims=[1, 3, 48, 48], skip=[Input], viz_sbs=False, megabyte_lim=__MB_LIM__, seed=None, verbose=False, use_bitvec=False,
<<<<<<< HEAD
                 viz_verbose=False, merge_op_v=None, limnf=True, forward_prob=None, candidates_overwrite=None):
=======
                 viz_verbose=False, merge_op_v=None, limnf=True, candidates_overwrite=None, init_fp=False):
>>>>>>> 09717467
        if seed is not None:
            np.random.seed(seed)
            random.seed(seed)
            torch.manual_seed(seed)
        self.verbose = verbose
        self.viz_verbose = viz_verbose
        auto_infer_in_dtypes(self.verbose)

        if candidates_overwrite is None:
            self.op_candidates = [
                op for op in ALL_OP_TYPES if op not in skip and not op._skip]
        else:
            self.op_candidates = candidates_overwrite

        if use_bitvec:
            self.solver = z3.SolverFor("QF_UFBV")
        else:
            self.solver = z3.Solver()

        # 4 bytes per float (assume we use float64)
        self.limit_float = 1024**2 * megabyte_lim // 8

        # Node -> op: AbsOpBase
        # Edge -> shape_idx:-> self.alive_shapes
        self.abstract_graph = nx.MultiDiGraph()
        self.picklable_graph = nx.MultiDiGraph()

        # <op idx, shape variable, output operand idx>
        self.alive_shapes: ALIVE_SHAPE_TYPE = []
        # dim size -> list[shape idx -> output_tensor_pool]
        self.dim2shape_idx: Dict[int, List[int]] = {}
        self.viz_cnt = 0
        self.is_viz_sbs = viz_sbs

        self.use_bitvec = use_bitvec
        self.min_dims = min_dims
        self.n_floats = 0
        self.monotonic_placeholder_id = 0
        self.monotonic_nx_node_idx = 0
        # self.reusable_placeholder_nx_indices = []
        self.last_soln = None
        self.wts = None
        self.merge_op_v = merge_op_v or 'v0'  # v0 as default version
        self.limnf = limnf
        self.n_floats_cons = []

        # <op idx>
        self.placeholders: List[int] = []
<<<<<<< HEAD
        # for all (including newly created tmp) placeholders
        self.insert_init_ph_node(self.create_placeholder(len(min_dims)))
=======
        init_placeholder = self.create_placeholder(len(min_dims), dtype=torch.float32 if init_fp else None)
        self.solver.add(init_placeholder.out_shape.gt_zero())
        self.forward_insert_node(init_placeholder, [], oshapes=[
                                 init_placeholder.out_shape])
>>>>>>> 09717467
        self.init_ph_alive = True
        self.forward_prob = 0.5 if forward_prob is None else forward_prob

    def random_rank(self):
        return random.choices(range(__MAX_RANK__ + 1),
                              weights=[1, 1, 1, 1, 2, 1])[0]

    def random_dtype(self):
        wts = [1] * len(DTYPE_ALL)
        for i in DTYPE_FLOATS:
            wts[DTYPE_ALL.index(i)] = 8
        for i in DTYPE_INTS:
            wts[DTYPE_ALL.index(i)] = 2
        return random.choices(DTYPE_ALL, weights=wts)[0]

    def create_placeholder(self, dim, dtype=None):
        syms = self.new_syms(['v%s_%s' % (
            self.monotonic_placeholder_id, k) for k in range(dim)])
        shapevar = ShapeVar(
            shape=syms,
            dtype=dtype if dtype is not None else self.random_dtype())
        self.monotonic_placeholder_id += 1
        ph = Placeholder(shapevar)
        return ph

    # default to no input constraints
    def gen_ph_cons(self, ph: Placeholder) -> List[z3.ExprRef]:
        return []

    def post_process(self):
        '''Called after the graph is finalized. May be used to add parameter guidance.'''
        pass

    def new_sym(self, name, bv_size=None):
        if self.use_bitvec:
            bv_size = bv_size or NNSMITH_BV_SIZE
            if isinstance(bv_size, str) and bv_size.startswith('random'):
                bv_size = random.randint(1, int(bv_size[len('random'):]))
            elif isinstance(bv_size, str):
                bv_size = int(bv_size)
            zero_size = ARITH_MAX_WIDTH - bv_size
            return z3.ZeroExt(zero_size, z3.BitVec(name, bv_size))
        else:
            return z3.Int(name)

    def new_syms(self, names):
        if self.use_bitvec:
            bv_sizes = list(map(len, random_group(
                int(os.getenv("NNSMITH_BITS", 30)), len(names))))
            assert len(bv_sizes) == len(names)
            return [self.new_sym(name, bvsize) for name, bvsize in zip(names, bv_sizes)]
        else:
            return [self.new_sym(name) for name in names]

    @ abstractmethod
    def insert_init_ph_node(self, min_dims, shape=None, dtype=DType.float32) -> ShapeVar:
        raise NotImplementedError

    @ abstractmethod
    def try_forward_insert_at(self, node: AbsOpBase, ishape_indices: List[int]) -> bool:
        raise NotImplementedError

    @ abstractmethod
    def try_occupy_placeholder(self, node: AbsOpBase, placeholder_indices: List[int]) -> bool:
        raise NotImplementedError

    @ abstractmethod
    def get_symbol_solutions(self) -> List:
        raise NotImplementedError

    def extra_exit_check(self) -> bool:
        """
        Returns:
            bool: add more checks to determine whether to exit the generation.
        """
        return False

    def num_op(self) -> int:
        # exclude placeholders.
        return len(self.abstract_graph.nodes) - len(self.placeholders)

    def recompute_n_floats(self):
        self.n_floats = 0
        for i in self.alive_shapes:
            self.n_floats = nnsmith_add(self.n_floats, i[1].nelement())

    def abstract_gen(self, max_node_size=10, max_gen_millisec=2000):
        self.max_gen_millisec = max_gen_millisec
        self.cur_phase = 'abstract_gen'
        z3.set_param(
            "smt.phase_selection",
            5,
            "smt.arith.random_initial_value",
            True,
            "sat.phase",
            "random",
            "timeout",
            max_gen_millisec // 3,
            "memory_max_size",
            50 * 1024,  # MB
        )
        init_time = time.time()
        while time.time() - init_time < max_gen_millisec / 1000 and self.num_op() < max_node_size:
            if self.extra_exit_check():
                break
            node_t = self.pick_next_op_type()
            self.try_insert_node_type(node_t)
        if abs(self.num_op() - max_node_size) >= 3:
            print(
                f'[WARNING]: graph size: {len(self.abstract_graph.nodes)} < expected size: {max_node_size}')
        self.cur_phase = 'post_process'

        self.recompute_n_floats()
        if self.limnf:  # add into solver since graph is finalized to avoid repeated solving
            if NNSMITH_LIMNF_V == '0':
                self.solver.add(nnsmith_le(self.n_floats, self.limit_float))
            elif NNSMITH_LIMNF_V == '1':
                self.solver.add(*self.n_floats_cons)
            assert self.check_sat() == z3.sat

        self.post_process()  # can be used to add more constraints
        # init graph placeholders
        shuffled_placeholder = self.placeholders
        self.abstract_graph.nodes[shuffled_placeholder[0]
                                  ]['op'] = self.abstract_graph.nodes[shuffled_placeholder[0]]['op'].to_input()
        for holder_idx in shuffled_placeholder[1:]:
            if random.randint(0, 1):
                self.abstract_graph.nodes[holder_idx]['op'] = self.abstract_graph.nodes[holder_idx]['op'].to_const(
                )
            else:
                self.abstract_graph.nodes[holder_idx]['op'] = self.abstract_graph.nodes[holder_idx]['op'].to_input(
                )

    def check_arith_ref(self, var):
        SanityCheck.true(isinstance(
            var, (z3.BitVecRef, z3.BoolRef, bool)), f"{type(var)}not supported.")
        if not isinstance(var, bool):
            for child in var.children():
                self.check_arith_ref(child)

    def check_sat(self, *assumptions, timeout=None):
        start = time.time()
        if self.use_bitvec:
            for assump in assumptions:
                self.check_arith_ref(assump)

        if self.verbose:
            print('---> total constraints: \n',
                  '\n'.join(sorted(map(str,
                                       list(self.solver.assertions()) + list(assumptions)))))
        if timeout is None:
            cres = self.solver.check(*assumptions)
        else:
            def _run():
                cres = self.solver.check(*assumptions)
                exit({'sat': 0, 'unsat': 1, 'unknown': 2}[str(cres)])

            p = Process(target=_run)
            p.start()
            p.join(timeout=timeout / 1000)
            if p.is_alive():
                cres = z3.unknown
                for child in psutil.Process(p.pid).children(recursive=False):
                    child: psutil.Process  # type: ignore
                    try:
                        child.terminate()
                        child.wait()
                    except psutil.NoSuchProcess:
                        pass
                p.terminate()
                p.join()

            else:
                cres = {0: z3.sat, 1: z3.unsat, 2: z3.unknown}[p.exitcode]

        checking_time = int((time.time() - start) * 1000)
        if checking_time > 3000 and self.cur_node:  # 3s
            warnings.warn(
                f'[WARNING] check {self.cur_node} {checking_time} ms at phase {self.cur_phase}')
        if self.verbose:
            print(cres, '<-- checking time:', checking_time, 'ms')

            if cres == z3.unsat:
                print(f'Unsat core: {self.solver.unsat_core()}')
        if cres == z3.sat:
            if timeout is None:
                self.solver.check(*assumptions)
            self.last_soln = self.solver.model()
        return cres

    def compute_wts(self):
        self.wts = [1] * len(self.op_candidates)
        normalize_op_t = {'latest': EXPANDED_OP,
                          'v0': EXPANDED_OP_V0}[self.merge_op_v]
        op_t_idx = {}
        for i in range(len(self.op_candidates)):
            for op_t in normalize_op_t:
                if issubclass(self.op_candidates[i], op_t):
                    op_t_idx[op_t] = op_t_idx.get(op_t, []) + [i]

        for idx in op_t_idx.values():
            for i in idx:
                self.wts[i] = 1.0 / len(idx)

    def pick_next_op_type(self):
        if self.wts is None:
            self.compute_wts()
        return random.choices(self.op_candidates, k=1, weights=self.wts)[0]

    def forward_insert_node(self, node: AbsOpBase, ishape_indices: List[int], oshapes: List[ShapeVar] = None, force_shape_indices=None) -> int:
        if oshapes is None:
            input_shapes = [self.alive_shapes[idx][1]
                            for idx in ishape_indices]
            oshapes = node.shape_fn(input_shapes)

        succ_nid = self.get_new_node_id()
        if isinstance(node, Placeholder):
            self.placeholders.append(succ_nid)

        shape_indices = []
        if force_shape_indices is None:
            for i, shape_var in enumerate(oshapes):
                SanityCheck.true(len(shape_var.shape) in node.out_ranks[i], "{}'s dimension size is not {} in {}".format(
                    shape_var.shape, node.out_ranks[i], node.__class__.__name__))
                node.out_ranks[i] = (len(shape_var.shape),)
                shape_idx = len(self.alive_shapes)
                shape_indices.append(shape_idx)
                self.alive_shapes.append((succ_nid, shape_var, i))
                self.dim2shape_idx.setdefault(
                    len(shape_var.shape), []).append(shape_idx)
        else:
            # When taking the position of placeholders, we do not need to add new alive shapes.
            shape_indices = force_shape_indices

        # NOTE: because of backward insertion, we may not be able to limit the symbol size as there will be some
        # trivially equivalent symbols which harms the readability. (e.g., relations like `a = b` is not known).
        # NOTE: `shape_indices` and `ishape_indices` are indices of alive_shapes
        self.abstract_graph.add_node(
            succ_nid, op=node,
            nin=len(ishape_indices),
            nout=len(oshapes),
            shape_indices=shape_indices,
            ishape_indices=ishape_indices,
            label=textwrap.fill(
                f'#{succ_nid} ~ {node}' if not self.viz_verbose else '', width=30))

        for in_operand_idx, idx in enumerate(ishape_indices):
            pred_nid, svar, out_operand_idx = self.alive_shapes[idx]
            self.abstract_graph.add_edge(
                pred_nid, succ_nid, key=str(uuid.uuid1()),
                shape_idx=idx,
                operand_idx=(out_operand_idx, in_operand_idx),
                label=f'{idx}: ({out_operand_idx},{in_operand_idx}) <{svar.dtype}>{svar.shape}' if not self.viz_verbose else '')

        if self.is_viz_sbs:
            self.viz()

        return succ_nid

    def get_new_node_id(self):
        # if self.reusable_placeholder_nx_indices:
        #     return self.reusable_placeholder_nx_indices.pop()
        ret = self.monotonic_nx_node_idx
        self.monotonic_nx_node_idx += 1
        return ret

    def id2nxnode(self, id):
        return self.abstract_graph.nodes[id]

    def backward_insert_node(self, node, input_nodes: List[Union[int, Placeholder]], occupied_idx):
        # self.placeholder idx -> nx graph node idx
        occ_holder_idx_nx = [self.placeholders[i] for i in occupied_idx]

        ishape_indices = []
        for input_node in input_nodes:
            # Insert Placeholder in `input_nodes`
            if isinstance(input_node, Placeholder):
                nid = self.get_new_node_id()
                shape_idx = len(self.alive_shapes)
                self.alive_shapes.append((nid, input_node.out_shape, 0))
                self.dim2shape_idx.setdefault(
                    input_node.out_shape.ndims, []
                ).append(shape_idx)
                self.abstract_graph.add_node(
                    nid,
                    op=input_node,
                    nin=0,
                    nout=1,
                    ishape_indices=[],
                    shape_indices=[shape_idx],
                    label=textwrap.fill(
                        f'#{nid} ~ {input_node}' if not self.viz_verbose else '', width=30),
                )
                ishape_indices.append(shape_idx)
                self.placeholders.append(nid)
            else:
                ishape_indices.append(input_node)

        # Insert node
        to_occ_alive_shape_idx = [self.id2nxnode(
            nx_nid)['shape_indices'][0] for nx_nid in occ_holder_idx_nx]
        op_nx_idx = self.forward_insert_node(
            node,
            ishape_indices=ishape_indices,
            oshapes=[self.alive_shapes[as_idx][1]
                     for as_idx in to_occ_alive_shape_idx],
            force_shape_indices=to_occ_alive_shape_idx)

        # Insert edges and remove placeholders
        for i, nx_idx in enumerate(occ_holder_idx_nx):
            for (src, dst, key) in list(self.abstract_graph.edges(nx_idx, keys=True)):
                # multi-graph
                edge_info = copy.deepcopy(
                    self.abstract_graph.get_edge_data(src, dst, key=key))
                old_edge_idx = edge_info['shape_idx']
                # recall alive shape:
                # 1. op nx idx
                # 2. shape var
                # 3. out operand idx

                _, svar, _ = self.alive_shapes[old_edge_idx]
                out_operand_idx = i
                in_operand_idx = edge_info['operand_idx'][1]

                # add cur node -> dst
                self.abstract_graph.add_edge(
                    op_nx_idx,
                    dst,
                    key=str(uuid.uuid1()),
                    shape_idx=edge_info['shape_idx'],  # reuse old alive shape
                    operand_idx=(out_operand_idx, in_operand_idx),
                    label=f'{old_edge_idx}: ({out_operand_idx},{in_operand_idx}) <{svar.dtype}>{svar.shape}' if not self.viz_verbose else ''
                )
                self.alive_shapes[old_edge_idx] = (
                    op_nx_idx, svar, out_operand_idx)

                self.abstract_graph.remove_edge(src, dst, key=key)

            # if the PH to occupy has no consumers, we simply reassign its alive shape.
            # NOTE: we assume the first node is a placeholder.
            if self.init_ph_alive:  # update alive_shape[0]
                self.alive_shapes[0] = (op_nx_idx, self.alive_shapes[0][1], 0)
                self.init_ph_alive = False

            # remove placeholders
            self.abstract_graph.remove_node(nx_idx)
            # self.reusable_placeholder_nx_indices.append(nx_idx)
            self.placeholders.remove(nx_idx)

        if self.is_viz_sbs:
            self.viz()

    def try_forward_insert(self, op: AbsOpBase):
        n_inp = len(op.inp_ranks)
        dim_spec_list = []

        if op.same_inp_dims:  # find `n_inp` under the same input shapes.
            rank_set = set(op.inp_ranks[0])

            for ranks in op.inp_ranks[1:]:
                rank_set.intersection_update(set(ranks))

            SanityCheck.ge(len(rank_set), 1)

            final_dim = random.choice(list(rank_set))
            dim_spec_list = [(final_dim,)] * n_inp
        else:  # inputs have different dimension sizes.
            dim_spec_list = op.inp_ranks

        ishape_indices = self.pick_shape_var_idx(
            type(op), dim_spec_list, op.in_dtypes, candidate_shapes=[s[1] for s in self.alive_shapes])

        if self.try_forward_insert_at(op, ishape_indices):
            return True

        return False

    def try_backward_insert(self, op: AbsOpBase):
        # we know that: Y = op(X)
        # S1 - select Y: Y must be a placeholder; (this also means the graph must start w/ a placeholder)
        ph_candidates = []
        for idx in self.placeholders:
            oshape = self.id2nxnode(idx)['op'].out_shape
            if isinstance(op, Expand) and oshape.ndims < op.expand_last_dim:
                continue
            ph_candidates.append(oshape)

        placeholder_indices = self.pick_shape_var_idx(
            type(op), op.out_ranks, op.out_dtypes, candidate_shapes=ph_candidates)

        if self.try_occupy_placeholder(op, placeholder_indices):
            return True

        return False

    def try_insert_node_type(self, node_t, max_shape_var_pick_time=3) -> bool:
        if self.verbose:
            print(f'Inserting node #{len(self.abstract_graph.nodes)}: '
                  f'trying to insert node type {node_t.__name__}')

        try:
            for _ in range(max_shape_var_pick_time):
                # should recreate a new instance since some attributes (like axis) should be initialized for each pick
                op_param_n = node_t.get_num_var_param()
                op_id = len(self.abstract_graph.nodes)
                op_params = [self.new_sym('op%s_%s' % (op_id, k))
                             for k in range(op_param_n)]

                op: AbsOpBase = node_t(*op_params)
                op._param_list = op_params

                if random.uniform(0, 1) < self.forward_prob:
                    if self.try_forward_insert(op):
                        return True
                else:
                    if self.try_backward_insert(op):
                        return True
        except RequiredDimNotFound:
            if self.verbose:
                traceback.print_exc()
            return False
        except ConstraintError:
            if self.verbose:
                traceback.print_exc()
            return False

        return False

    def filter_shapes(self, ndims, dtype, candidate_shapes: List[ShapeVar]):
        cans = range(len(candidate_shapes))

        cans = list(filter(  # filter with ndim
            lambda sid: candidate_shapes[sid].ndims in ndims, cans))
        if len(cans) == 0:
            raise RequiredDimNotFound(
                f'Cannot find a shape variable with #dimensions {ndims}.')

        if dtype is not None:
            cans = list(filter(  # filter with dtype
                lambda sid: candidate_shapes[sid].dtype == dtype, cans))
            if len(cans) == 0:
                raise RequiredDimNotFound(
                    f'Cannot find a shape variable with #dimensions {ndims} and dtype {dtype}.')

        return cans

    def pick_shape(self, node_t, candidates):
        return random.choice(candidates)

    def pick_shape_var_idx(self, node_t, ndim_list: List[Set[int]], dtype_combs_spec: List[DTypeComb], candidate_shapes: List[ShapeVar]) -> List[int]:
        """Randomly pick indices to shape variables from the output pool.

        Args:
            ndim_list (List[Set]): duable dims for each input.

        Returns:
            List[int]: indices to applicable shape variables.
        """

        shape_var_candidates = []
        if self.verbose:
            print('dtype_combs_spec:', dtype_combs_spec)

        all_can_dtypes = []
        for i, ndims in enumerate(ndim_list):
            all_can_dtypes.extend([candidate_shapes[i].dtype for i in self.filter_shapes(
                ndims=ndims, dtype=None, candidate_shapes=candidate_shapes)])
        # only use dtypes currently available after ndim filtering
        dtype_combs = [comb for comb in dtype_combs_spec if all(
            i in all_can_dtypes for i in comb)]
        if len(dtype_combs) == 0:
            raise RequiredDimNotFound('Op %s: Cannot find a shape variable with dim_spec %s and dtype combinations %s.' % (
                node_t, ndim_list, dtype_combs_spec))
        dtype_comb = random.choice(dtype_combs)
        for i, ndims in enumerate(ndim_list):
            candidates = self.filter_shapes(
                ndims=ndims, dtype=dtype_comb[i], candidate_shapes=candidate_shapes)
            shape_var_candidates.append(
                self.pick_shape(node_t, candidates))

        return shape_var_candidates

    def viz(self, filename: str = None):
        if filename is None:
            filename = f'step{self.viz_cnt}.png'
        G = self.abstract_graph
        nx.drawing.nx_pydot.write_dot(G, 'graph.dot')
        os.system(f'dot -Tpng graph.dot > {filename}')
        self.viz_cnt += 1


class PureSymbolGen(SimpleGenerator):
    def insert_init_ph_node(self, ph: Placeholder) -> Placeholder:
        self.forward_insert_node(ph, [], oshapes=[
                                 ph.out_shape])

        for c in ph.out_shape.gt_zero():
            self.solver.add(c)

        if self.limnf:
            if NNSMITH_LIMNF_V == '0':
                self.n_floats = nnsmith_add(
                    self.n_floats, ph.out_shape.nelement())
            elif NNSMITH_LIMNF_V == '1':
                self.n_floats_cons.append(nnsmith_le(
                    ph.out_shape.nelement(), self.limit_float // 16))
        return ph

    # subclasses may override this
    def extra_constraints(self, node: AbsOpBase, input_shapes: List[ShapeVar]):
        return []

    def try_forward_insert_at(self, node: AbsOpBase, ishape_indices: List[int]) -> bool:
        input_shapes = [self.alive_shapes[idx][1] for idx in ishape_indices]
        constraints = node.requires(input_shapes)

        if self.verbose:
            print('---> Trying to solve: ', node, constraints)

        # make a copy
        output_shapes = node.shape_fn(input_shapes)
        if self.limnf:
            if NNSMITH_LIMNF_V == '0':
                tmp_n_floats = nnsmith_add(
                    self.n_floats, node.n_floats(input_shapes))
            elif NNSMITH_LIMNF_V == '1':
                tmp_n_floats_cons = self.n_floats_cons + \
                    [nnsmith_le(node.n_floats(input_shapes),
                                self.limit_float // 16)]

        for shape in output_shapes:
            for c in shape.gt_zero():
                constraints.append(c)

        self.cur_node = node
        # constraints.extend(self.extra_constraints(node, input_shapes))
        if self.limnf:
            if NNSMITH_LIMNF_V == '0':
                check_res = self.check_sat(
                    *constraints, nnsmith_le(tmp_n_floats, self.limit_float))
            elif NNSMITH_LIMNF_V == '1':
                check_res = self.check_sat(
                    *constraints, *tmp_n_floats_cons)
        else:
            check_res = self.check_sat(*constraints)
        if check_res == z3.unknown:  # Timeout thing.
            self.on_timeout(node, ishape_indices)

        if check_res != z3.sat:
            return False

        for c in constraints:
            self.solver.add(c)
        if self.limnf:
            if NNSMITH_LIMNF_V == '0':
                self.n_floats = tmp_n_floats
            elif NNSMITH_LIMNF_V == '1':
                self.n_floats_cons = tmp_n_floats_cons

        if self.verbose:
            print('>> Forward insertion node: ', node)
            print('\tinputs:', input_shapes)
            print('\toutputs:', output_shapes)

        self.forward_insert_node(node, ishape_indices, output_shapes)
        return True

    def try_occupy_placeholder(self, node: AbsOpBase, occ_holder_indices: List[int]) -> bool:
        if self.verbose:
            print(
                f'---> Trying to occupy placeholder: {occ_holder_indices} for node {node}')
        # S2 - create X: X can be
        #                   - a new placeholder (fallback)
        #                   - an existing alive shape

        to_occupy = [self.id2nxnode(self.placeholders[i])['op']
                     for i in occ_holder_indices]

        occupied_holder_shapes = [holder.out_shape for holder in to_occupy]

        # S2.2: try to reuse some existing outputs;
        # TODO: allow reuse existing alive shapes
        # n_inps = len(node.inp_ranks)
        # max_try = 2
        # n_reuse = n_inps - 1
        # while n_reuse > 0 and max_try > 0:
        #     # TODO...
        #     max_try -= 1
        #     n_reuse -= 1

        # S2.2: reusing outputs failed. as a fallback, promote all free vars to placeholders.
        new_inp_placeholders = []
        constraints = []
        for rank, dtype in node.deduct_inp_ranks_and_dtype(occupied_holder_shapes):
            # oversample rank 4 tensors as they may be more important
            ph = self.create_placeholder(
                rank if rank != -1 else
                self.random_rank(),
                dtype=dtype)
            new_inp_placeholders.append(ph)
            constraints.extend(ph.out_shape.gt_zero())

        input_shapes = [p.out_shape for p in new_inp_placeholders]
        constraints.extend(node.requires(input_shapes))
        output_shapes = node.shape_fn(input_shapes)

        for i, shape in enumerate(output_shapes):
            constraints.extend(shape.eq(occupied_holder_shapes[i]))
            constraints.extend(shape.gt_zero())

        self.cur_node = node
        # constraints.extend(self.extra_constraints(node, input_shapes))

        # TODO: consider nfloats.
        check_res = self.check_sat(*constraints)

        if check_res != z3.sat:
            return False

        if self.verbose:
            print('>> Backward insertion node: ', node)
            print('\tinputs:', new_inp_placeholders)
            print('\toutputs:', to_occupy)

        for c in constraints:
            self.solver.add(c)

        self.backward_insert_node(
            node, new_inp_placeholders, occ_holder_indices)

        return True

    def on_timeout(self, node: AbsOpBase, ishape_indices: List[int]):
        pass

    def get_symbol_solutions(self) -> List:
        SanityCheck.not_none(self.last_soln)
        return self.last_soln
        # res = self.solver.check()
        # assert res == z3.sat, res
        # return self.solver.model()


class Bin:
    def __init__(self, lb, ub, scale='linear', base=None, mul=1):
        self.lb = lb
        self.ub = ub
        assert scale in ['linear', 'log']
        self.scale = scale
        self.base = base
        self.mul = mul

    def to_linear(self, x):
        if self.scale == 'log':
            x = math.pow(self.base, x)
        return int(x) * self.mul

    def sample(self):
        x = random.uniform(self.lb, self.ub)
        return self.to_linear(x)

    def sample_range(self):
        if self.lb == None and self.ub == None:
            return None, None
        if self.ub == None:  # one-sided
            return self.to_linear(self.lb), None
        if self.lb == None:  # one-sided
            return None, self.to_linear(self.ub)
        lb = self.sample()
        ub = self.sample()
        if lb > ub:
            lb, ub = ub, lb
        if lb == ub:
            ub = lb + 1
        return lb, ub


PARAM_CONFIG0 = {  # no guidance on param, only on inputs.
}


def range_constrain(param, lb, ub):
    ret = []
    if lb is not None:
        ret.append(nnsmith_ge(param, lb))
    if ub is not None and os.getenv('NNSMITH_LB', 'off') == 'off':  # HACK
        ret.append(nnsmith_lt(param, ub))
    return [z3.And(*ret)] if len(ret) > 0 else []


def __SLICE_CONSTRAINTS(node, inp_shps: List[ShapeVar], construct_param_dict):
    # NOTE(JK): backward mode is slow at generating a chain of many slice ops.
    # Might be one potential general performance issue. If hit performance bottleneck someday,
    # might want to revisit this (substitute old placeholder symbols might help?)
    inp = inp_shps[0]
    start = getattr(node, 'start')
    end = getattr(node, 'end')
    dim_s = inp.shape[node.extra_attrs['axis']]
    MAX_TICKS = 1024
    ret = []
    lb = 0
    if not isinstance(start, int):
        if random.randint(0, 1) or True:
            # start / (dim_s - 1) \in [l / MAX_TICKS, r / MAX_TICKS]
            # start * MAX_TICKS \in [l * (dim_s-1) , r * (dim_s-1)]
            var = nnsmith_mul(start, MAX_TICKS)
            l, r = Bin(lb, MAX_TICKS).sample_range()
            lb = l
            ret.extend(range_constrain(var, l * (dim_s - 1), r * (dim_s - 1)))

    if not isinstance(end, int):
        if random.randint(0, 1) or True:
            var = nnsmith_mul(end, MAX_TICKS)
            l, r = Bin(lb, MAX_TICKS).sample_range()
            ret.extend(range_constrain(var, l * dim_s, r * dim_s))
    return ret


_DEFAULT_BINS = 6
_DEFAULT_BIN_CONS = [Bin(i, i + 1, scale='log', base=2) for i in range(_DEFAULT_BINS)] + \
    [Bin(_DEFAULT_BINS, None, scale='log', base=2)]
_PAD_BIN_CONS = (
    [Bin(i, i + 1, scale='log', base=2) for i in range(_DEFAULT_BINS)] +  # positive
    [Bin(_DEFAULT_BINS, None, scale='log', base=2)] +  # positive
    # negative
    [Bin(i, i + 1, scale='log', base=2, mul=-1) for i in range(_DEFAULT_BINS)] +
    [Bin(None, _DEFAULT_BINS, scale='log', base=2, mul=-1)] +  # negative
    [Bin(0, 1)]  # 0
)

PARAM_CONFIG1 = {
    'NCHWConv2d': {
        'kernel_h_size': _DEFAULT_BIN_CONS,
        'kernel_w_size': _DEFAULT_BIN_CONS,
        'stride': _DEFAULT_BIN_CONS,
        'padding': _DEFAULT_BIN_CONS + [Bin(0, 1)],
        'out_channels': _DEFAULT_BIN_CONS,
        'in_channels': [],  # skip
    },
    'ConstPad': defaultdict(lambda: _PAD_BIN_CONS),
    'ReplicatePad': defaultdict(lambda: _PAD_BIN_CONS),
    'ReflectPad': defaultdict(lambda: _PAD_BIN_CONS),
    'NearestInterp': defaultdict(lambda: _DEFAULT_BIN_CONS),
    'LinearInterp': defaultdict(lambda: _DEFAULT_BIN_CONS),
    'BilinearInterp': defaultdict(lambda: _DEFAULT_BIN_CONS),
    'BicubicInterp': defaultdict(lambda: _DEFAULT_BIN_CONS),
    'TrilinearInterp': defaultdict(lambda: _DEFAULT_BIN_CONS),
    'Slice': __SLICE_CONSTRAINTS,
}
PARAM_CONFIG1['Linear'] = {
    'ifeat': [],
    'ofeat': PARAM_CONFIG1['NCHWConv2d']['out_channels']
}
PARAM_CONFIG1['AvgPool2d'] = {
    'kernel_h_size': PARAM_CONFIG1['NCHWConv2d']['kernel_h_size'],
    'kernel_w_size': PARAM_CONFIG1['NCHWConv2d']['kernel_w_size'],
    'stride': PARAM_CONFIG1['NCHWConv2d']['stride'],
    'padding': PARAM_CONFIG1['NCHWConv2d']['padding'],
}
PARAM_CONFIG1['MaxPool2d'] = PARAM_CONFIG1['AvgPool2d']


def get_name_param(node: AbsOpBase, construct_param_dict):
    if node.num_var_param is None:
        key_param = [(key, getattr(node, key))
                     for key in construct_param_dict]
    else:
        key_param = [(f'param_var{i}', param)
                     for i, param in enumerate(node._param_list)]
    return key_param


def __GROUP_RESHAPE(node, inp_shps, construct_param_dict, bin=True):
    bins = [Bin(i, i + 1, scale='log', base=2)
            for i in range(_DEFAULT_BINS)] + [Bin(None, None)]
    ret = []

    src_group = node.src_group
    dst_group = node.dst_group
    ng = node.ng
    assert len(src_group) == len(dst_group) == ng, (src_group, dst_group)

    construct_params = get_name_param(node, construct_param_dict)
    if bin:
        for gid in range(ng):
            ds = dst_group[gid]
            disable = list(range(len(ds)))
            random.shuffle(disable)
            disable = disable[:1]
            for idx, d in enumerate(ds):
                if idx in disable:
                    continue
                name, param = construct_params[d]
                if len(bins) == 0:
                    continue
                bin_id = random.randint(0, len(bins) - 1)
                lb, ub = bins[bin_id].sample_range()
                ret.extend(range_constrain(param, lb, ub))

    # print('reshape ng:', ng, 'cons:', ret)
    return ret


PARAM_CONFIG1['Reshape'] = __GROUP_RESHAPE
assert all(i in ALL_OP_STR2TYPE for i in PARAM_CONFIG1.keys())

PARAM_CONFIG2 = copy.deepcopy(PARAM_CONFIG1)
PARAM_CONFIG2['ConstPad'] = defaultdict(lambda: _DEFAULT_BIN_CONS)
PARAM_CONFIG2['ReplicatePad'] = defaultdict(lambda: _DEFAULT_BIN_CONS)
PARAM_CONFIG2['ReflectPad'] = defaultdict(lambda: _DEFAULT_BIN_CONS)


class GuidedGen(PureSymbolGen):
    def __init__(self, summaries=None, scale='log', base=2, default_bins=_DEFAULT_BINS, constrain_prob=None, **kwargs):
        self.constrain_prob = constrain_prob if constrain_prob is not None else float(
            os.getenv('NNSMITH_G_PROB', 1))
        self.base = 2
        self.param_config = {
            '0': PARAM_CONFIG0, '1': PARAM_CONFIG1, '2': PARAM_CONFIG2
        }[os.getenv('NNSMITH_G_CONFIG', '1')]
        if scale == 'log':
            self.default_config = defaultdict(
                lambda: [Bin(i, i + 1, scale=scale, base=base) for i in range(default_bins)] +
                [Bin(default_bins, None, scale=scale, base=base)])
        else:
            assert scale == 'linear', scale
            self.default_config = defaultdict(
                lambda: [Bin(0, 256, scale='linear')] + [Bin(256, None, scale='linear')])
        self.scale = scale
        # self.inp
        super(GuidedGen, self).__init__(**kwargs)

    def gen_ph_cons(self, ph: Placeholder):
        constraints = []
        for i in ph.out_shape.shape:
            bins = self.default_config[0]
            lb, ub = bins[random.randint(0, len(bins) - 1)].sample_range()
            constraints.extend(range_constrain(i, lb, ub))
        # throw exception for now since this is unlikely to happen
        # assert self.check_sat(
        #     *constraints, nnsmith_le(self.n_floats, self.limit_float)) == z3.sat, 'Input constraints too tight'
        return constraints

    def extra_constraints(self, node: AbsOpBase, input_shapes: List[ShapeVar]):
        ret = []
        construct_param_dict = signature(node.__init__).parameters
        config = self.param_config.get(
            node.__class__.__name__, None)
        if config is None:
            return ret
        if callable(config):
            return config(node, input_shapes, construct_param_dict)
        for key, param in get_name_param(node, construct_param_dict):
            bins = config[key]
            if len(bins) == 0:
                continue
            bin_id = random.randint(0, len(bins) - 1)
            lb, ub = bins[bin_id].sample_range()
            ret.extend(range_constrain(param, lb, ub))
        return ret

    def post_process(self):
        # collect guidance
        graph = self.abstract_graph
        shuffled_nids = list(graph.nodes)
        random.shuffle(shuffled_nids)
        all_cons = []
        for node_id in shuffled_nids:
            op = graph.nodes[node_id]['op']
            ishape_indices = graph.nodes[node_id]['ishape_indices']
            ishape_vars = [self.alive_shapes[i][1] for i in ishape_indices]
            if isinstance(op, AbsOpBase):
                cons = self.extra_constraints(op, ishape_vars)
            else:
                assert isinstance(op, Placeholder), op
                cons = self.gen_ph_cons(op)
            if len(cons) == 0 or random.uniform(0, 1) > self.constrain_prob:
                continue
            all_cons.extend(cons)

        # apply all guidance at once and back off if failed
        shuffled = list(range(len(all_cons)))
        random.shuffle(shuffled)
        cur_cons = [all_cons[i] for i in shuffled]
        timeout = self.max_gen_millisec / (1 + math.log2(len(cur_cons))) / 3
        while self.check_sat(*cur_cons) != z3.sat:
            cur_cons = cur_cons[:len(cur_cons) // 2]
            if len(cur_cons) == 0:
                break
        self.solver.add(cur_cons)
        if self.verbose:
            print(
                '# guidance applied: {} / {}'.format(len(cur_cons), len(all_cons)))


def parse_args():
    import argparse

    parser = argparse.ArgumentParser()
    parser.add_argument('--max_nodes', type=int, default=10)
    parser.add_argument('--min_dims', type=list, default=[1, 3, 48, 48])
    parser.add_argument('--timeout', type=int, default=50000)
    parser.add_argument('--viz_sbs', action='store_true',
                        help='visualize the step by step')
    parser.add_argument('--output_path', type=str, default='output.onnx')
    parser.add_argument('--input_gen', type=str, default='v3')
    parser.add_argument('--seed', type=int)
    parser.add_argument('--verbose', action='store_true')
    parser.add_argument('--use_bitvec', action='store_true')
    parser.add_argument('--viz_graph', action='store_true')
    parser.add_argument('--mode', default='random')
    parser.add_argument('--merge_op_v', default=None)
    parser.add_argument(
        '--skip', help='Node types to skip. Split by `,`. By default a blacklist for each backend is also appended.', type=str)
    parser.set_defaults(limnf=True)
    parser.add_argument('--no_limnf', dest='limnf', action='store_false',
                        help='Disable the limit on the number of floats')
    parser.add_argument('--limnf', dest='limnf', action='store_true',
                        help='Enable the limit on the number of floats')
    parser.add_argument('--use_cuda', action='store_true')
    parser.add_argument('--no_export', action='store_true')
    parser.add_argument('--forward_prob', type=float)
    return parser.parse_args()


def random_model_gen(
        min_dims=[1, 3, 48, 48],
        viz_sbs=False,
        max_nodes=5,
        seed=None,
        use_bitvec=False,
        timeout=50000,
        verbose=False,
        mode='random',
<<<<<<< HEAD
        merge_op_v=None,
        limnf=True,
        forward_prob=None,
        candidates_overwrite=None):
=======
        **kwargs):
>>>>>>> 09717467

    GenCls = {
        'random': PureSymbolGen,
        'guided': GuidedGen,
    }[mode]
    gen = GenCls(min_dims=min_dims,
<<<<<<< HEAD
                 viz_sbs=viz_sbs, seed=seed, verbose=verbose, use_bitvec=use_bitvec, merge_op_v=merge_op_v, limnf=limnf,
                 forward_prob=forward_prob, candidates_overwrite=candidates_overwrite)
=======
                 viz_sbs=viz_sbs, seed=seed, verbose=verbose, use_bitvec=use_bitvec,
                 **kwargs)
>>>>>>> 09717467
    gen.abstract_gen(max_node_size=max_nodes,
                     max_gen_millisec=timeout)
    solution = gen.get_symbol_solutions()

    return gen, solution


if __name__ == '__main__':
    args = parse_args()

    strt_time = time.time()

    seed = args.seed
    if seed is None:
        # If we have not selected a seed, choose random one.
        seed = random.getrandbits(32)
    print(f"Using seed {seed}")
    torch.manual_seed(seed)
    if args.skip is not None:
        config_skip_op(args.skip)

    strt_time = time.time()
    gen, solution = random_model_gen(min_dims=args.min_dims, seed=seed, viz_sbs=args.viz_sbs, max_nodes=args.max_nodes,
                                     use_bitvec=args.use_bitvec, timeout=args.timeout, verbose=args.verbose, mode=args.mode,
                                     limnf=args.limnf, merge_op_v=args.merge_op_v, forward_prob=args.forward_prob)
    print(
        f'{len(solution)} symbols and {len(gen.solver.assertions())} constraints.')
    print(
        f'{time.time() - strt_time}s to generate a graph w/ {gen.num_op()} operators')
    if args.verbose:
        print('solution:', solution)
    srt_time = time.time()
    if args.verbose or args.viz_graph:
        gen.viz(args.output_path + '.png')

    if args.no_export:
        exit(0)
    net = SymbolNet(gen.abstract_graph, solution, verbose=args.verbose,
                    alive_shapes=gen.alive_shapes)
    print('Initializing SymbolNet time: {}s'.format(time.time() - srt_time))
    torch2onnx(net, args.output_path, verbose=args.verbose,
               use_cuda=args.use_cuda)
    import onnx
    onnx.checker.check_model(
        onnx.load(args.output_path), full_check=True)
    input_st = time.time()

    sat_inputs = None
    if args.input_gen == 'v3' or args.input_gen == 'random':
        with torch.no_grad():
            net.eval()
            sat_inputs = net.rand_input_gen(use_cuda=args.use_cuda)
            infer_succ = sat_inputs is not None
    elif args.input_gen == 'grad':
        infer_succ = None  # TODO: are we able to know this?
        try:
            sat_inputs = net.grad_input_gen(use_cuda=args.use_cuda)
        except RuntimeError as e:
            if 'does not have a grad_fn' in str(e):
                # means some op are not differentiable.
                pass
            else:
                raise e
    elif args.input_gen == 'none':
        infer_succ = None
    else:
        raise ValueError(f'Unknown input gen {args.input_gen}')

    ed_time = time.time()
    print('Time to generate inputs: {:.3f}s'.format(ed_time - input_st))

    stats = {
        'gen_succ': True,
        'infer_succ': infer_succ,
        'elapsed_time': ed_time - strt_time,
        'gen_model_time': input_st - strt_time,
        'infer_domain_time': ed_time - input_st,
        'sat_inputs': sat_inputs,
        'seed': seed,
    }
    pickle.dump(stats, open(args.output_path + '-stats.pkl', 'wb'))

    net.to_picklable()
    cloudpickle.dump(net, open(args.output_path +
                     '-net.pkl', 'wb'), protocol=4)<|MERGE_RESOLUTION|>--- conflicted
+++ resolved
@@ -1,7 +1,8 @@
 # See https://github.com/Z3Prover/z3/issues/5656
+import z3  # Always import z3 first to avoid incompatibility issue.
+
 from multiprocessing import Process
 import psutil
-import z3  # Always import z3 first to avoid incompatibility issue.
 from collections import defaultdict
 import math
 import textwrap
@@ -387,11 +388,7 @@
 class SimpleGenerator:
 
     def __init__(self, min_dims=[1, 3, 48, 48], skip=[Input], viz_sbs=False, megabyte_lim=__MB_LIM__, seed=None, verbose=False, use_bitvec=False,
-<<<<<<< HEAD
-                 viz_verbose=False, merge_op_v=None, limnf=True, forward_prob=None, candidates_overwrite=None):
-=======
-                 viz_verbose=False, merge_op_v=None, limnf=True, candidates_overwrite=None, init_fp=False):
->>>>>>> 09717467
+                 viz_verbose=False, merge_op_v=None, limnf=True, candidates_overwrite=None, forward_prob=None, init_fp=False):
         if seed is not None:
             np.random.seed(seed)
             random.seed(seed)
@@ -440,15 +437,8 @@
 
         # <op idx>
         self.placeholders: List[int] = []
-<<<<<<< HEAD
         # for all (including newly created tmp) placeholders
-        self.insert_init_ph_node(self.create_placeholder(len(min_dims)))
-=======
-        init_placeholder = self.create_placeholder(len(min_dims), dtype=torch.float32 if init_fp else None)
-        self.solver.add(init_placeholder.out_shape.gt_zero())
-        self.forward_insert_node(init_placeholder, [], oshapes=[
-                                 init_placeholder.out_shape])
->>>>>>> 09717467
+        self.insert_init_ph_node(self.create_placeholder(len(min_dims), dtype=torch.float32 if init_fp else None))
         self.init_ph_alive = True
         self.forward_prob = 0.5 if forward_prob is None else forward_prob
 
@@ -1383,27 +1373,15 @@
         timeout=50000,
         verbose=False,
         mode='random',
-<<<<<<< HEAD
-        merge_op_v=None,
-        limnf=True,
-        forward_prob=None,
-        candidates_overwrite=None):
-=======
         **kwargs):
->>>>>>> 09717467
 
     GenCls = {
         'random': PureSymbolGen,
         'guided': GuidedGen,
     }[mode]
     gen = GenCls(min_dims=min_dims,
-<<<<<<< HEAD
-                 viz_sbs=viz_sbs, seed=seed, verbose=verbose, use_bitvec=use_bitvec, merge_op_v=merge_op_v, limnf=limnf,
-                 forward_prob=forward_prob, candidates_overwrite=candidates_overwrite)
-=======
                  viz_sbs=viz_sbs, seed=seed, verbose=verbose, use_bitvec=use_bitvec,
                  **kwargs)
->>>>>>> 09717467
     gen.abstract_gen(max_node_size=max_nodes,
                      max_gen_millisec=timeout)
     solution = gen.get_symbol_solutions()
