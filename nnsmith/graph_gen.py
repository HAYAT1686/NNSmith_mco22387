--- conflicted
+++ resolved
@@ -372,11 +372,7 @@
 class SimpleGenerator:
 
     def __init__(self, min_dims=[1, 3, 48, 48], skip=[Input], viz_sbs=False, megabyte_lim=__MB_LIM__, seed=None, verbose=False, use_bitvec=False,
-<<<<<<< HEAD
-                 viz_verbose=False, merge_op_v=None, limnf=True, forward_prob=None):
-=======
-                 viz_verbose=False, merge_op_v=None, limnf=True, candidates_overwrite=None):
->>>>>>> 5ae56def
+                 viz_verbose=False, merge_op_v=None, limnf=True, forward_prob=None, candidates_overwrite=None):
         if seed is not None:
             np.random.seed(seed)
             random.seed(seed)
@@ -385,19 +381,12 @@
         self.viz_verbose = viz_verbose
         auto_infer_in_dtypes(self.verbose)
 
-<<<<<<< HEAD
-        self.op_candidates = [
-            op for op in ALL_OP_TYPES if op not in skip and not op._skip]
-        if os.getenv('NNSMITH_DEBUG_CONV_ONLY', None) is not None:  # for debugging only
-            self.op_candidates = [NCHWConv2d]
-=======
         if candidates_overwrite is None:
             self.op_candidates = [
                 op for op in ALL_OP_TYPES if op not in skip and not op._skip]
         else:
             self.op_candidates = candidates_overwrite
 
->>>>>>> 5ae56def
         if use_bitvec:
             self.solver = z3.SolverFor("QF_UFBV")
         else:
@@ -804,41 +793,6 @@
         if self.is_viz_sbs:
             self.viz()
 
-<<<<<<< HEAD
-=======
-    def try_insert_node_type_at(self, node_t, ishape_indices: List[int]) -> bool:
-        if self.verbose:
-            print(f'Inserting node #{len(self.abstract_graph.nodes)}: '
-                  f'trying to insert node type {node_t.__name__}')
-        if issubclass(node_t, Input):
-            try:
-                self.insert_input_node(self.min_dims)
-            # TODO: check the exception type (ideally only z3 check_failure), don't drop internal errors
-            except:
-                return False
-            return True
-        op_param_n = node_t.get_num_var_param()
-        op_id = len(self.abstract_graph.nodes)
-        op_params = [self.new_sym('op%s_%s' % (op_id, k))
-                     for k in range(len(op_param_n))]
-
-        op: AbsOpBase = node_t(*op_params)
-
-        try:
-            if self.try_insert_node(op, ishape_indices):
-                return True
-        except RequiredDimNotFound:
-            if self.verbose:
-                traceback.print_exc()
-            return False
-        except ConstraintError:
-            if self.verbose:
-                traceback.print_exc()
-            return False
-
-        return False
-
->>>>>>> 5ae56def
     def try_forward_insert(self, op: AbsOpBase):
         n_inp = len(op.inp_ranks)
         dim_spec_list = []
@@ -887,7 +841,6 @@
             print(f'Inserting node #{len(self.abstract_graph.nodes)}: '
                   f'trying to insert node type {node_t.__name__}')
 
-<<<<<<< HEAD
         try:
             for _ in range(max_shape_var_pick_time):
                 # should recreate a new instance since some attributes (like axis) should be initialized for each pick
@@ -899,18 +852,6 @@
                 op: AbsOpBase = node_t(*op_params)
 
                 if random.uniform(0, 1) < self.forward_prob:
-=======
-        op_id = len(self.abstract_graph.nodes)
-
-        try:
-            for _ in range(max_shape_var_pick_time):
-                op_param_n = node_t.get_num_var_param()
-                op_params = [self.new_sym('op%s_%s' % (op_id, k))
-                             for k in range(op_param_n)]
-                op: AbsOpBase = node_t(*op_params)
-
-                if random.randint(0, 1):
->>>>>>> 5ae56def
                     if self.try_forward_insert(op):
                         return True
                 else:
@@ -948,11 +889,7 @@
     def pick_shape(self, node_t, candidates):
         return random.choice(candidates)
 
-<<<<<<< HEAD
-    def pick_shape_var_idx(self, node_t, ndim_list: List[int], dtype_combs_spec: List[DTypeComb], candidate_shapes: List[ShapeVar]) -> List[int]:
-=======
-    def pick_shape_var_idx(self, node_t, ndim_list: List[Set[int]], dtype_combs: List[DTypeComb], candidate_shapes: List[ShapeVar]) -> List[int]:
->>>>>>> 5ae56def
+    def pick_shape_var_idx(self, node_t, ndim_list: List[Set[int]], dtype_combs_spec: List[DTypeComb], candidate_shapes: List[ShapeVar]) -> List[int]:
         """Randomly pick indices to shape variables from the output pool.
 
         Args:
@@ -1444,49 +1381,16 @@
         mode='random',
         merge_op_v=None,
         limnf=True,
-<<<<<<< HEAD
-        forward_prob=None,):
-=======
+        forward_prob=None,
         candidates_overwrite=None):
->>>>>>> 5ae56def
 
     GenCls = {
         'random': PureSymbolGen,
         'guided': GuidedGen,
     }[mode]
     gen = GenCls(min_dims=min_dims,
-<<<<<<< HEAD
                  viz_sbs=viz_sbs, seed=seed, verbose=verbose, use_bitvec=use_bitvec, merge_op_v=merge_op_v, limnf=limnf,
-                 forward_prob=forward_prob)
-    gen.abstract_gen(max_node_size=max_nodes,
-                     max_gen_millisec=timeout)
-    solution = gen.get_symbol_solutions()
-
-    return gen, solution
-
-
-def table_model_gen(
-        table,
-        state,
-        min_dims=[1, 3, 48, 48],
-        viz_sbs=False,
-        max_nodes=5,
-        seed=None,
-        use_bitvec=False,
-        timeout=50000,
-        verbose=False,
-        merge_op_v=None,
-        limnf=True,):
-    if verbose:
-        strt_time = time.time()
-
-    gen = CoverageTableGen(table=table, state=state, min_dims=min_dims,
-                           viz_sbs=viz_sbs, seed=seed, verbose=verbose, use_bitvec=use_bitvec, merge_op_v=merge_op_v, limnf=limnf)
-
-=======
-                 viz_sbs=viz_sbs, seed=seed, verbose=verbose, use_bitvec=use_bitvec,
-                 merge_op_v=merge_op_v, limnf=limnf, candidates_overwrite=candidates_overwrite)
->>>>>>> 5ae56def
+                 forward_prob=forward_prob, candidates_overwrite=candidates_overwrite)
     gen.abstract_gen(max_node_size=max_nodes,
                      max_gen_millisec=timeout)
     solution = gen.get_symbol_solutions()
