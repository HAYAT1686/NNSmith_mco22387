--- conflicted
+++ resolved
@@ -92,11 +92,9 @@
         forward_prob=None,
         init_fp=False,
     ):
+        assert len(opset) > 0, "opset must not be empty"
         if seed is not None:
             set_seed(seed)
-<<<<<<< HEAD
-        assert len(opset) > 0, "opset must not be empty"
-=======
             z3.set_param(
                 "smt.phase_selection",
                 5,
@@ -113,7 +111,6 @@
                 50 * 1024,  # MB
             )
 
->>>>>>> 7857fad5
         self.op_candidates = opset
         self.solver = z3.Solver()
 
