import z3  # Always import z3 first to avoid incompatibility issue.
# See https://github.com/Z3Prover/z3/issues/5656
import networkx as nx
import torch
from torch import nn
import numpy as np

import pickle
from typing import Dict, NamedTuple, Tuple, List
from inspect import signature
import traceback
import random
import time
import os
import copy

from nnsmith.error import NNSmithInternalError, SanityCheck, ConstraintError
from nnsmith.abstract.op import *
from nnsmith.backends import DiffTestBackend
from nnsmith.export import torch2onnx
from nnsmith.input_gen import InputGenV3, TorchNumericChecker


class RequiredDimNotFound(Exception):
    pass


ALIVE_SHAPE_TYPE = List[Tuple[int, ShapeVar, int]]


class SymbolNet(nn.Module):
    def __init__(self, graph: nx.MultiDiGraph, model: z3.ModelRef, verbose=False, alive_shapes: ALIVE_SHAPE_TYPE = None,
                 record_intermediate=False, use_gradient=False):
        super(SymbolNet, self).__init__()
        self.verbose = verbose
        self.tensors = []  # 1) edges; 2) leaf nodes; 3) input -> 0;
        self.ref_cnt = []  # ref cnt -> tensors; erased on 0;
        self.instructions = []  # <Func, <input idx>, <output idx>>
        self.n_output = 0

        # keep track of layers and weights so that the tracing can work properly
        self.mlist = nn.ModuleList()
        self.graph = graph
        # NOTE: All leaf nodes are output tensors.
        self.alive_shapes = alive_shapes
        if alive_shapes is None:
            warnings.warn(
                "Please supply `alive_shapes` if possible. This will be used to check dtype correctness.")
        # whether or not to register intermediate tensors as output tensors. Useful (at least) for checking nan
        self.record_intermediate = record_intermediate

        InputInfo = NamedTuple(
            'InputInfo', [('op', Input), ('oid', int), ('node_id', int), ('input_name', str)])
        self.input_info: List[InputInfo] = []

        tmp_op_output_map = {}  # node id -> output idx in tensors;
        for node_id in nx.topological_sort(graph):
            n_inp = graph.nodes[node_id]['nin']
            n_out = graph.nodes[node_id]['nout']

            tmp_op_output_map[node_id] = len(self.tensors)
            for _ in range(n_out):
                self.tensors.append(None)
                self.ref_cnt.append(0)

            input_idx = [None] * n_inp
            output_idx = [None] * n_out
            op = concretize(graph.nodes[node_id]['op'], model)

            # Glob inputs
            for from_node, _, (out_idx, in_idx) in graph.in_edges(node_id, data='operand_idx'):
                required = tmp_op_output_map[from_node] + out_idx
                input_idx[in_idx] = required
                self.ref_cnt[required] += 1

            # Glob outputs
            out_edges = graph.out_edges(node_id, data='operand_idx')
            if len(out_edges) == 0:  # leaf node
                # create fake output indices
                output_idx = list(range(
                    tmp_op_output_map[node_id], tmp_op_output_map[node_id] + n_out))
                for out_idx in output_idx:
                    self.ref_cnt[out_idx] += 1
                    self.n_output += 1
            else:
                for _, _, (out_idx, in_idx) in out_edges:
                    output_idx[out_idx] = tmp_op_output_map[node_id] + out_idx

            if not isinstance(op, Input):
                cur_op = op.torch()
                if isinstance(cur_op, nn.Module):
                    self.mlist.append(cur_op)
                self.instructions.append(
                    (cur_op, input_idx, output_idx, op, node_id))
            else:  # Should be input node
                SanityCheck.true(type(op) is Input, 'type(op) should be Input')
                SanityCheck.eq(len(output_idx), 1)
                self.input_info.append(
                    InputInfo(op=op, oid=output_idx[0], node_id=node_id, input_name=f'i{op.idx}'))
        if self.verbose:
            print('input_info=', self.input_info)
        self.input_spec = {
            f'i{ii.op.idx}': ii.op.shape for ii in self.input_info}
        self.plausible_input_shape = {f'i{ii.op.idx}': ShapeVar(
            ii.op.shape, dtype=ii.op.dtype) for ii in self.input_info}

        self.use_gradient = use_gradient
        if use_gradient:
            self.enable_training()

    def backward(self):
        self.optimizer.zero_grad()
        self.loss.backward()
        self.optimizer.step()

    def training_reset(self):
        self.loss = torch.tensor(0.)
        self.loss.requires_grad = True

    def stop_training(self):
        self.use_gradient = False
        self.loss = None
        self.inputs_as_param = None

    def enable_training(self):
        self.use_gradient = True
        self.inputs_as_param = [torch.nn.parameter.Parameter(
            torch.rand(ii.op.shape)) for ii in self.input_info]
        self.optimizer = torch.optim.AdamW(self.parameters(), lr=1e-3)
        self.training_reset()

    def _check_out_dtype(self, outputs, node_id, op):
        if self.alive_shapes is None:
            return
        msg_head = f'In dtype checking for {op} (#{node_id}): '
        shape_indices = self.graph.nodes[node_id]['shape_indices']
        SanityCheck.eq(len(outputs), len(shape_indices), msg_head +
                       f'{len(outputs)} != {len(shape_indices)}')
        for out, shape_idx in zip(outputs, shape_indices):
            SanityCheck.eq(out.dtype, self.alive_shapes[shape_idx][1].dtype.value, msg_head +
                           f'torch dtype ({out.dtype}) != symbolic dtype ({self.alive_shapes[shape_idx][1].dtype.value})')

    def grad_input_gen(self, max_iter=10):
        self.enable_training()

        sat_inputs = None
        for _ in range(max_iter):
            need_to_train = False
            for out in self():
                if torch.isnan(out).any() or torch.isinf(out).any():
                    need_to_train = True
                    break
            if need_to_train:
                self.backward()
            else:
                sat_inputs = [v.data for v in self.inputs_as_param]

        self.stop_training()
        return sat_inputs

    def forward(self, *xs):
        local_ref_cnt = self.ref_cnt.copy()
        self.tensors = [None for _ in self.tensors]

        for ii in self.input_info:
            self.tensors[ii.oid] = self.inputs_as_param[ii.op.idx] if self.use_gradient else xs[ii.op.idx]

        for inst, inps, outs, op, node_id in self.instructions:
            input_tensors = [self.tensors[idx] for idx in inps]
            if isinstance(op, Div):
                if (input_tensors[1] == 0).any():
                    input_tensors[1] = torch.clip(
                        input_tensors[1], torch.ones(size=[1], dtype=input_tensors[1].dtype))
            if self.verbose:
                print(
                    f'executing instruction op={op}, node_id={node_id}, inps={inps}, outs={outs}')
                print('input_tensors=')
                for i in input_tensors:
                    print(f'  (shape={i.shape} dtype={i.dtype})')
            outputs = inst(*input_tensors)
            if not isinstance(outputs, list):
                outputs = [outputs]
            self._check_out_dtype(outputs, node_id, op)

            if self.use_gradient and op.torch_loss is not None:
                for out in outputs:
                    if torch.isnan(out).any() or torch.isinf(out).any():
                        self.loss += op.torch_loss(*input_tensors).mean()
                        break

            if self.verbose:
                print('outputs=', ','.join(
                    f'(shape={i.shape} dtype={i.dtype})' for i in outputs))
            for idx in inps:
                local_ref_cnt[idx] -= 1
                if local_ref_cnt[idx] == 0 and not self.record_intermediate:
                    self.tensors[idx] = None
            for idx, output in list(zip(outs, outputs)):
                SanityCheck.none(self.tensors[idx], 'tensor[{}] is not None.'.format(
                    idx))
                if local_ref_cnt[idx] > 0:  # Will be used.
                    self.tensors[idx] = output
        return tuple(t for t in self.tensors if t is not None)


class SimpleGenerator:
    def __init__(self, min_dims=[1, 3, 48, 48], skip=[], viz_sbs=False, megabyte_lim=6 * 1024, seed=None, verbose=False, use_bitvec=False):
        self.verbose = verbose
        auto_infer_in_dtypes(self.verbose)

        self.op_candidates = [op for op in ALL_OP_TYPES if op not in skip]
        self.solver = z3.Solver()
        self.solver.set("threads", 4)
        # 4 bytes per float (assume we use float32)
        self.limit_float = 1024**2 * megabyte_lim / 4

        # Node -> op: AbsOpBase
        # Edge -> shape_idx:-> self.alive_shapes
        self.abstract_graph = nx.MultiDiGraph()

        # <op idx, shape variable, output operand idx>
        self.alive_shapes: ALIVE_SHAPE_TYPE = []
        # dim size -> list[shape idx -> output_tensor_pool]
        self.dim2shape_idx: Dict[int, List[int]] = {}
        self.viz_cnt = 0
        self.is_viz_sbs = viz_sbs

        self.use_bitvec = use_bitvec
        # self.input_shape = self.insert_input_node(min_dims)
        self.min_dims = min_dims
        self.n_floats = 0
        self.n_inps = 0
        self.last_soln = None

    def new_sym(self, name):
        if self.use_bitvec:
            return z3.BitVec(name, 8)
        else:
            return z3.Int(name)

    @abstractmethod
    def insert_input_node(self, min_dims, shape=None, dtype=DType.float32) -> ShapeVar:
        raise NotImplementedError

    @abstractmethod
    def try_insert_node(self, node: AbsOpBase, ishape_indices: List[int]) -> bool:
        raise NotImplementedError

    @abstractmethod
    def get_symbol_solutions(self) -> List:
        raise NotImplementedError

    def extra_exit_check(self) -> bool:
        """
        Returns:
            bool: add more checks to determine whether to exit the generation.
        """
        return False

    # def concretize_input_shape(self, model):
    #     shape = []
    #     for s in self.input_shape.shape:
    #         if isinstance(s, z3.ExprRef):
    #             shape.append(model.eval(s, model_completion=True).as_long())
    #         else:
    #             shape.append(s)
    #     return shape

    def abstract_gen(self, max_node_size=10, max_gen_millisec=2000):
        z3.set_param(
            "smt.phase_selection",
            5,
            "smt.arith.random_initial_value",
            True,
            "sat.phase",
            "random",
            "timeout",
            max_gen_millisec // 3,
        )
        self.insert_input_node(self.min_dims)
        init_time = time.time()
        while time.time() - init_time < max_gen_millisec / 1000 and len(
                self.abstract_graph.nodes) < max_node_size:
            if self.extra_exit_check():
                break
            node_t = self.pick_next_op_type()
            self.try_insert_node_type(node_t)
        if len(self.abstract_graph.nodes) != max_node_size:
            print(
                f'[WARNING]: graph size: {len(self.abstract_graph.nodes)} != expected size: {max_node_size}')
        # self.fix_graph_dependency()

    def shape_idx_to_op_idx(self, shape_idx: int) -> int:
        return self.alive_shapes[shape_idx][0]

    def check_sat(self, *assumptions):
        start = time.time()
        cres = self.solver.check(*assumptions)
        if self.verbose:
            print(cres, '<-- checking time:',
                  int((time.time() - start) * 1000), 'ms')

            if cres == z3.unsat:
                print(f'Unsat core: {self.solver.unsat_core()}')
        if cres == z3.sat:
            self.last_soln = self.solver.model()
        return cres

    def pick_next_op_type(self):
        return random.choice(self.op_candidates)

    def insert_node(self, node: AbsOpBase, ishape_indices: List[int], oshapes: List[ShapeVar] = None):
        if oshapes is None:
            input_shapes = [self.alive_shapes[idx][1]
                            for idx in ishape_indices]
            oshapes = node.shape_fn(copy.deepcopy(input_shapes))

        new_node_idx = len(self.abstract_graph.nodes)
        shape_idx_st = len(self.alive_shapes)
        shape_indices = []
        for i, shape_var in enumerate(oshapes):
            if node.out_dims[i] == -1:
                node.out_dims[i] = len(shape_var.shape)
            else:
                SanityCheck.eq(node.out_dims[i], len(shape_var.shape), "{}'s dimension size is not {} in {}".format(
                    shape_var.shape, node.out_dims[i], node.__class__.__name__))
            shape_idx = len(self.alive_shapes)
            shape_indices.append(shape_idx)
            self.alive_shapes.append((new_node_idx, shape_var, i))
            self.dim2shape_idx.setdefault(
                len(shape_var.shape), []).append(shape_idx)
        shape_idx_ed = len(self.alive_shapes)

        self.abstract_graph.add_node(
            new_node_idx, op=node, nin=len(ishape_indices), nout=len(oshapes),
            label=f'#{new_node_idx}, [{shape_idx_st},{shape_idx_ed}), {node}', shape_indices=shape_indices)

        for in_operand_idx, idx in enumerate(ishape_indices):
            old_node_idx, svar, out_operand_idx = self.alive_shapes[idx]
            self.abstract_graph.add_edge(old_node_idx, new_node_idx, shape_idx=idx, operand_idx=(
                out_operand_idx, in_operand_idx), label=f'{out_operand_idx}-{in_operand_idx}: {svar}')

        if self.is_viz_sbs:
            self.viz()

    def try_insert_node_type_at(self, node_t, ishape_indices: List[int]) -> bool:
        if self.verbose:
            print(f'Inserting node #{len(self.abstract_graph.nodes)}: '
                  f'trying to insert node type {node_t.__name__}')
        if issubclass(node_t, Input):
            try:
                self.insert_input_node(self.min_dims)
            # TODO: check the exception type (ideally only z3 check_failure), don't drop internal errors
            except:
                return False
            return True
        op_param_n = signature(node_t).parameters
        op_id = len(self.abstract_graph.nodes)
        op_params = [self.new_sym('op%s_%s' % (op_id, k))
                     for k in range(len(op_param_n))]

        op: AbsOpBase = node_t(*op_params)

        try:
            if self.try_insert_node(op, ishape_indices):
                return True
        except RequiredDimNotFound:
            if self.verbose:
                traceback.print_exc()
            return False
        except ConstraintError:
            if self.verbose:
                traceback.print_exc()
            return False

        return False

    def try_insert_node_type(self, node_t, max_shape_var_pick_time=3) -> bool:
        if self.verbose:
            print(f'Inserting node #{len(self.abstract_graph.nodes)}: '
                  f'trying to insert node type {node_t.__name__}')
        if issubclass(node_t, Input):
            try:
                self.insert_input_node(self.min_dims)
            # TODO: check the exception type (ideally only z3 check_failure), don't drop internal errors
            except:
                return False
            return True
        op_param_n = signature(node_t).parameters
        op_id = len(self.abstract_graph.nodes)
        op_params = [self.new_sym('op%s_%s' % (op_id, k))
                     for k in range(len(op_param_n))]

        op: AbsOpBase = node_t(*op_params)

        n_inp = len(op.inp_dims)
        same_input_dims = op.same_inp_dims

        dim_spec_list = []

        if same_input_dims:  # find `n_inp` under the same input shapes.
            final_dim = -1
            for dim in op.inp_dims:
                if dim != -1:
                    if final_dim == -1:
                        final_dim = dim
                    else:
                        SanityCheck.eq(final_dim, dim)
            if final_dim == -1:
                final_dim = random.choice(list(self.dim2shape_idx.keys()))
            dim_spec_list = [final_dim] * n_inp
        else:  # inputs have different dimension sizes.
            dim_spec_list = op.inp_dims

        try:
            for _ in range(max_shape_var_pick_time):
                ishape_indices = self.pick_shape_var_idx(
                    node_t, dim_spec_list, random.choice(op.in_dtypes))
                if self.try_insert_node(op, ishape_indices):
                    return True
        except RequiredDimNotFound:
            if self.verbose:
                traceback.print_exc()
            return False
        except ConstraintError:
            if self.verbose:
                traceback.print_exc()
            return False

        return False

    def filter_alive_shapes(self, ndim, dtype):
        # TODO(JK): consider same_in_dtypes
        cans = range(len(self.alive_shapes))

        cans = list(filter(  # filter with ndim
            lambda sid: self.alive_shapes[sid][1].ndims == ndim or ndim == -1, cans))
        if len(cans) == 0:
            raise RequiredDimNotFound(
                'Cannot find a shape variable with #dimensions %s.' % ndim)

        cans = list(filter(  # filter with dtype
            lambda sid: self.alive_shapes[sid][1].dtype == dtype, cans))
        if len(cans) == 0:
            raise RequiredDimNotFound(
                'Cannot find a shape variable with #dimensions %s and dtype %s.' % (ndim, dtype))

        return cans

    def pick_alive_shape(self, node_t, candidates):
        return random.choice(candidates)

    def pick_shape_var_idx(self, node_t, ndim_list: List[int], dtype_comb: DTypeComb) -> List[int]:
        """Randomly pick indices to shape variables from the output pool.

        Args:
            ndim_list (List[int]): required dimension sizes of the shape variables.

        Returns:
            List[int]: indices to applicable shape variables.
        """

        shape_var_candidates = []
        if self.verbose:
            print('dtype_comb:', dtype_comb)

        for i, ndim in enumerate(ndim_list):
            candidates = self.filter_alive_shapes(
                ndim=ndim, dtype=dtype_comb[i])
            shape_var_candidates.append(
                self.pick_alive_shape(node_t, candidates))

        return shape_var_candidates

    def viz(self, filename: str = None):
        if filename is None:
            filename = f'step{self.viz_cnt}.png'
        G = self.abstract_graph
        nx.drawing.nx_pydot.write_dot(G, 'graph.dot')
        os.system(f'dot -Tpng graph.dot > {filename}')
        self.viz_cnt += 1


class PureSymbolGen(SimpleGenerator):
    def insert_input_node(self, min_dims, dtype=DType.float32) -> ShapeVar:
        input_tensor_shape = ShapeVar(
            shape=[self.new_sym('i%s_s%s' % (self.n_inps, k)) for k in range(len(min_dims))], dtype=dtype)
        input_node = Input(self.n_inps, dtype, *input_tensor_shape.shape)

        self.insert_node(input_node, [], oshapes=[input_tensor_shape])
        for c in input_tensor_shape.gt_zero():
            self.solver.add(c)

        if not self.use_bitvec:  # bit vector is randomizable
            # The batch size should not have a big min size (avoid unnecessary computation);
            # FIXME: input constraints will make SMT solving costly.
            for i in range(len(input_tensor_shape.shape)):
                self.solver.add(input_tensor_shape.shape[i] >= min_dims[i])
        check_res = self.check_sat()
        # FIXME sometimes the constraints are too complicated to return stable result.
        SanityCheck.eq(check_res, z3.sat,
                       msg=f'Constraints not sat but {check_res}.')
        self.n_floats = nnsmith_add(
            self.n_floats, input_tensor_shape.nelement())
        self.n_inps += 1
        return input_tensor_shape

    def try_insert_node(self, node: AbsOpBase, ishape_indices: List[int]) -> bool:
        input_shapes = [self.alive_shapes[idx][1] for idx in ishape_indices]
        constraints = node.requires(input_shapes)

        if self.verbose:
            print('---> Trying to solve: ', node, constraints)
            print('---> total constraints: \n',
                  '\n'.join(sorted(map(str, set(self.solver.assertions())))))
            # self.viz('currentgraph.png')

        # make a copy
        output_shapes = node.shape_fn(copy.deepcopy(input_shapes))

        for shape in output_shapes:
            for c in shape.gt_zero():
                constraints.append(c)

        for s in output_shapes:
            self.n_floats = nnsmith_add(self.n_floats, s.nelement())

        check_res = self.check_sat(
            *constraints, nnsmith_le(self.n_floats, self.limit_float))
        if check_res == z3.unknown:  # Timeout thing.
            self.on_timeout(node, ishape_indices)

        if check_res != z3.sat:
            return False

        for c in constraints:
            self.solver.add(c)

        self.insert_node(node, ishape_indices, output_shapes)
        return True

    def on_timeout(self, node: AbsOpBase, ishape_indices: List[int]):
        pass

    def get_symbol_solutions(self) -> List:
        SanityCheck.not_none(self.last_soln)
        return self.last_soln
        # res = self.solver.check()
        # assert res == z3.sat, res
        # return self.solver.model()


class GenerationTable:
    # Hyper-parameters
    _MAX_CONF = 4.0
    _BASE_VAL = 1.0
    _MIN_CONF = 0.1
    _INIT_VAL = 2.0

    def __init__(self):
        self.np_table = np.ones((len(ALL_OP_TYPES), len(
            ALL_OP_TYPES) - 1)) * self._INIT_VAL  # do not count Input

        # Close those impossible connections.
        for src_t in ALL_OP_TYPES:
            for tar_t in ALL_OP_TYPES:
                if tar_t is Input:
                    continue

                inp_dims = tar_t(
                    *[None for _ in signature(tar_t).parameters]).inp_dims
                out_dims = src_t(
                    *[None for _ in signature(src_t).parameters]).out_dims

                if -1 in inp_dims or -1 in out_dims or set(inp_dims).intersection(out_dims):
                    continue

                self.np_table[self.row_mapper(
                    src_t)][self.col_mapper(tar_t)] = 0.

    def row_mapper(self, t):
        if isinstance(t, int):
            return t
        return ALL_OP_TYPES.index(t)

    def col_mapper(self, t):
        if isinstance(t, int):
            return t
        return ALL_OP_TYPES.index(t) - 1

    def on_new_cov(self, src_t, tar_t):
        if self.row_mapper(src_t) == 0:  # Ignore input node.
            return
        val = self.np_table[self.row_mapper(src_t)][self.col_mapper(tar_t)]
        self.np_table[self.row_mapper(src_t)][self.col_mapper(
            tar_t)] = min(self._MAX_CONF, max(self._BASE_VAL, val * 1.1))

    def on_no_cov(self, src_t, tar_t):
        if self.row_mapper(src_t) == 0:
            return
        self.np_table[self.row_mapper(
            src_t)][self.col_mapper(tar_t)] = self._BASE_VAL  # reset.

    def on_unsolvable(self, src_t, tar_t):
        if self.row_mapper(src_t) == 0:
            return
        val = self.np_table[self.row_mapper(src_t)][self.col_mapper(tar_t)]
        self.np_table[self.row_mapper(src_t)][self.col_mapper(
            tar_t)] = max(self._MIN_CONF, min(self._BASE_VAL, val * 0.9))

    def lookup(self, src_t, tar_t):
        return self.np_table[self.row_mapper(src_t)][self.col_mapper(tar_t)]

    def __len__(self):
        return len(self.np_table)

    def __getitem__(self, t):
        return self.np_table[self.row_mapper(t)]


class CoverageTableGen(PureSymbolGen):
    def __init__(self, table: GenerationTable, state, **kwargs):
        self.table = table
        SanityCheck.true('unsolvable' in state, 'unsolvable not in state')
        self.state = state
        super(CoverageTableGen, self).__init__(**kwargs)

    def pick_alive_shape(self, node_t, candidates):
        # node_t target node...
        # candidates -> outputs of input nodes...
        successor_probability = self.table.np_table.transpose()[
            self.table.col_mapper(node_t)]
        candidate_ops = [type(self.abstract_graph.nodes[self.alive_shapes[alive_shape_idx][0]]['op'])
                         for alive_shape_idx in candidates]
        candidate_indices = [self.table.row_mapper(op) for op in candidate_ops]
        candidate_conf = successor_probability[candidate_indices]
        if candidate_conf.sum() == 0:
            raise NNSmithInternalError(
                f'Candidate prob is zero -- candidates: {[op.__name__ for op in candidate_ops]} -> {node_t}')
        return np.random.choice(candidates, p=candidate_conf / candidate_conf.sum())

    def pick_next_op_type(self):
        probability_vector = self.table.np_table.sum(axis=1)
        return np.random.choice(ALL_OP_TYPES, p=probability_vector / probability_vector.sum())

    def on_timeout(self, node: AbsOpBase, ishape_indices: List[int]):
        # node -> ishape_indices :: on_unsolvable
        for idx in ishape_indices:
            self.state['unsolvable'].append(
                (type(node).__name__, type(self.abstract_graph.nodes[self.alive_shapes[idx][0]]['op']).__name__))


def parse_args():
    import argparse

    parser = argparse.ArgumentParser()
    parser.add_argument('--max_nodes', type=int, default=5)
    parser.add_argument('--min_dims', type=list, default=[1, 3, 48, 48])
    parser.add_argument('--timeout', type=int, default=50000)
    parser.add_argument('--viz_sbs', action='store_true',
                        help='visualize the step by step')
    parser.add_argument('--output_path', type=str, default='output.onnx')
    parser.add_argument('--input_gen', type=str, default='v3')
    parser.add_argument('--seed', type=int)
    parser.add_argument('--verbose', action='store_true')
    parser.add_argument('--use_bitvec', action='store_true')
    parser.add_argument('--viz_graph', action='store_true')
    return parser.parse_args()


def random_model_gen(
        min_dims=[1, 3, 48, 48],
        viz_sbs=False,
        max_nodes=5,
        seed=None,
        use_bitvec=False,
        timeout=50000,
        verbose=False):
    if verbose:
        strt_time = time.time()

    gen = PureSymbolGen(min_dims=min_dims,
                        viz_sbs=viz_sbs, seed=seed, verbose=verbose, use_bitvec=use_bitvec)
    gen.abstract_gen(max_node_size=max_nodes,
                     max_gen_millisec=timeout)
    if verbose:
        print(
            f'{time.time() - strt_time}s to generate a graph w/ {len(gen.abstract_graph.nodes())} nodes')

    solution = gen.get_symbol_solutions()
    if verbose:
        print(
            f'{len(solution)} symbols and {len(gen.solver.assertions())} constraints.')
        print(solution)

    return gen, solution


def table_model_gen(
        table,
        state,
        min_dims=[1, 3, 48, 48],
        viz_sbs=False,
        max_nodes=5,
        seed=None,
        use_bitvec=False,
        timeout=50000,
        verbose=False):
    if verbose:
        strt_time = time.time()

    gen = CoverageTableGen(table=table, state=state, min_dims=min_dims,
                           viz_sbs=viz_sbs, seed=seed, verbose=verbose, use_bitvec=use_bitvec)

    gen.abstract_gen(max_node_size=max_nodes,
                     max_gen_millisec=timeout)
    if verbose:
        print(
            f'{time.time() - strt_time}s to generate a graph w/ {len(gen.abstract_graph.nodes())} nodes')

    solution = gen.get_symbol_solutions()
    if verbose:
        print(
            f'{len(solution)} symbols and {len(gen.solver.assertions())} constraints.')
        print(solution)

    return gen, solution


if __name__ == '__main__':
    args = parse_args()

    strt_time = time.time()

    seed = args.seed
    if seed is None:
        # If we have not selected a seed, choose random one.
        seed = random.getrandbits(32)
    np.random.seed(seed)  # debugging purposes for input_gen
    print(f"Using seed {seed}")
    random.seed(seed)

    gen, solution = random_model_gen(min_dims=args.min_dims, viz_sbs=args.viz_sbs, max_nodes=args.max_nodes,
                                     use_bitvec=args.use_bitvec, timeout=args.timeout, verbose=args.verbose)

    if args.verbose or args.viz_graph:
        gen.viz(args.output_path + '.png')

    net = SymbolNet(gen.abstract_graph, solution, verbose=args.verbose,
                    alive_shapes=gen.alive_shapes)

    with torch.no_grad():
        net.eval()
        torch2onnx(model=net, filename=args.output_path, verbose=args.verbose)

    model = DiffTestBackend.get_onnx_proto(args.output_path)

    # turn this on so that nan in the intermediate tensors can be detected too
<<<<<<< HEAD
=======
    net.record_intermediate = True
    input_gen = InputGenV3(TorchNumericChecker(net))
>>>>>>> 2c4f102a
    input_st = time.time()

    sat_inputs = None
    rngs = None
    if args.input_gen == 'v3':
        net.record_intermediate = True
        input_gen = InputGenV3(TorchNaNChecker(net))
        rngs = input_gen.infer_domain(model)
        infer_succ = rngs is not None
    elif args.input_gen == 'grad':
        sat_inputs = net.grad_input_gen()
        infer_succ = sat_inputs is not None

    ed_time = time.time()

    stats = {
        'gen_succ': True,
        'infer_succ': infer_succ,
        'elapsed_time': ed_time - strt_time,
        'gen_model_time': input_st - strt_time,
        'infer_domain_time': ed_time - input_st,
        'rngs': rngs,
        'sat_inputs': sat_inputs,
        'seed': seed,
    }
    pickle.dump(stats, open(args.output_path + '-stats.pkl', 'wb'))<|MERGE_RESOLUTION|>--- conflicted
+++ resolved
@@ -756,18 +756,13 @@
     model = DiffTestBackend.get_onnx_proto(args.output_path)
 
     # turn this on so that nan in the intermediate tensors can be detected too
-<<<<<<< HEAD
-=======
-    net.record_intermediate = True
-    input_gen = InputGenV3(TorchNumericChecker(net))
->>>>>>> 2c4f102a
     input_st = time.time()
 
     sat_inputs = None
     rngs = None
     if args.input_gen == 'v3':
         net.record_intermediate = True
-        input_gen = InputGenV3(TorchNaNChecker(net))
+        input_gen = InputGenV3(TorchNumericChecker(net))
         rngs = input_gen.infer_domain(model)
         infer_succ = rngs is not None
     elif args.input_gen == 'grad':
