--- conflicted
+++ resolved
@@ -499,11 +499,7 @@
                 break
             node_t = self.pick_next_op_type()
             self.try_insert_node_type(node_t)
-<<<<<<< HEAD
-        if len(self.abstract_graph.nodes) < max_node_size:
-=======
         if abs(self.num_op() - max_node_size) >= 3:
->>>>>>> edb74186
             print(
                 f'[WARNING]: graph size: {len(self.abstract_graph.nodes)} < expected size: {max_node_size}')
         # init graph placeholders
