--- conflicted
+++ resolved
@@ -1,11 +1,5 @@
-<<<<<<< HEAD
 from typing import Dict, Tuple, List, Set, Type, cast
-from multiprocessing import Process
-import psutil
-=======
->>>>>>> a36a2367
 from collections import defaultdict, namedtuple
-import pickle
 import math
 import textwrap
 from inspect import signature
@@ -1149,18 +1143,15 @@
 
     # TODO(@ganler): skip operators outside of model gen.
     from nnsmith.materialize import TestCase
-    from nnsmith.util import mkdir
-
-<<<<<<< HEAD
+
     strt_time = time.time()
 
     if args.framework == "torch":
         from nnsmith.materialize.onnx import ONNXModel as Model
     elif args.framework == "tensorflow":
         from nnsmith.materialize.tensorflow import TFModel as Model
-=======
-    ONNXModel.add_seed_setter()
->>>>>>> a36a2367
+
+    Model.add_seed_setter()
 
     gen = random_model_gen(
         opset=Model.operators(),
@@ -1183,20 +1174,7 @@
         gen.abstract_graph, gen.tensor_dataflow, gen.get_solutions()
     )
 
-<<<<<<< HEAD
     schedule = Schedule.init(fixed_graph, concrete_abstensors)
-=======
-    schedule = make_schedule(fixed_graph, concrete_abstensors)
-
-    model = ONNXModel.from_schedule(schedule)
-    model.refine_weights()  # either random generated or gradient-based.
-    oracle = model.make_oracle()
-
-    testcase = TestCase(model, oracle)
-
-    mkdir(args.output)
-    testcase.dump(root_folder=args.output)
->>>>>>> a36a2367
 
     if args.verbose or args.viz:
         G = fixed_graph
