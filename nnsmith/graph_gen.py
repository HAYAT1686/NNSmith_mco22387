--- conflicted
+++ resolved
@@ -415,9 +415,6 @@
         self.limnf = limnf
         self.n_floats_cons = []
 
-<<<<<<< HEAD
-    def new_sym(self, name, bv_size=None):
-=======
         # <op idx>
         self.placeholders: List[int] = []
         init_placeholder = self.create_placeholder(len(min_dims))
@@ -434,8 +431,7 @@
         self.monotonic_placeholder_id += 1
         return Placeholder(shapevar)
 
-    def new_sym(self, name):
->>>>>>> adb758c7
+    def new_sym(self, name, bv_size=None):
         if self.use_bitvec:
             bv_size = bv_size or NNSMITH_BV_SIZE
             if isinstance(bv_size, str) and bv_size.startswith('random'):
