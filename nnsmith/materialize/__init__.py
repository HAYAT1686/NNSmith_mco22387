--- conflicted
+++ resolved
@@ -17,21 +17,21 @@
 
 
 def framework_operator_impl(
-    FRAMEWORK_REALIZABLE_OPS: Set[Type[AbsOpBase]],
-    ALL_FRAMEWORK_OPS: Set[Type[AbsOpBase]],
+    FRAMEWORK_REALIZABLE_OPS: List[Type[AbsOpBase]],
+    ALL_FRAMEWORK_OPS: List[Type[AbsOpBase]],
     op_type: AbsOpBase,
     *args,
     **kwargs,
 ):
-    """When implementing `forward_fn` for an operator class, add this operator into ALL_FRAMEWORK_OPS set.
+    """When implementing `forward_fn` for an operator class, add this operator into ALL_FRAMEWORK_OPS list.
 
     Usage:
         In `forward.py`, define `operator_impl = partial(framework_operator_impl, FW_REALIZABLE_OPS, ALL_FM_OPS)`.
         Then add `@operator_impl(OpClass)` when implementing `forward_fn` for `OpClass`.
 
     Args:
-        FRAMEWORK_REALIZABLE_OPS (Set[Type[AbsOpBase]]): all realizable ops in the framework. Usually it can be obtained by FULL_OPERATOR_SETS["core"].union(FULL_OPERATOR_SETS["framework_name"])
-        ALL_FRAMEWORK_OPS (Set[Type[AbsOpBase]]): set of operator classes that are implemented `forward_fn` in the framework.
+        FRAMEWORK_REALIZABLE_OPS (List[Type[AbsOpBase]]): all realizable ops in the framework. Usually it can be obtained by FULL_OPERATOR_SETS["core"].union(FULL_OPERATOR_SETS["framework_name"])
+        ALL_FRAMEWORK_OPS (List[Type[AbsOpBase]]): list of operator classes that are implemented `forward_fn` in the framework.
         op_type (AbsOpBase): operator class
     """
     SanityCheck.true(
@@ -43,7 +43,7 @@
             rtype for rtype in FRAMEWORK_REALIZABLE_OPS if issubclass(rtype, op_type)
         ]
         for rtype in dispatchables:
-            ALL_FRAMEWORK_OPS.add(rtype)
+            ALL_FRAMEWORK_OPS.append(rtype)
 
         SanityCheck.true(
             len(dispatchables) != 0,
@@ -198,8 +198,6 @@
     def type(self) -> str:
         return type(self).__name__
 
-<<<<<<< HEAD
-=======
     @staticmethod
     def operators() -> List[Type[AbsOpBase]]:
         pass
@@ -208,7 +206,6 @@
     def add_seed_setter() -> None:
         pass
 
->>>>>>> a36a2367
 
 class TestCase:
     def __init__(self, model: Model, oracle: Oracle):
