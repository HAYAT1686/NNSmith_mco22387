import logging
import os
import time
import warnings
from typing import Dict, Optional

import torch
from torch import nn

from nnsmith.abstract.dtype import DType
from nnsmith.abstract.op import AbsOpBase, ConcreteOp, Input
from nnsmith.abstract.tensor import AbsTensor
from nnsmith.error import ConstraintCheck, ConstraintError, SanityCheck
from nnsmith.gir import GraphIR
from nnsmith.logging import TORCH_LOG
from nnsmith.materialize.torch.forward import forward_fn
from nnsmith.materialize.torch.numeric import loss_fn, numeric_valid
from nnsmith.materialize.torch.proxy_grad import proxy_fn

__MB_LIM__ = 6 * 1024
__INPUT_FOUND_NAN_MSG__ = "[NaN] in model inputs!"
__INPUT_FOUND_INF_MSG__ = "[Inf] in model inputs!"
__ENABLE_RT_CHECK__ = os.getenv("NNSMITH_RT_CHECK", "0") == "1"


# Probablistically, sampling at positive domain is beneficial.
def random_tensor(shape, dtype: torch.dtype, margin=4, base=5, use_cuda=False):
    # center: -margin ~ 0 ~ +margin
    dev = torch.device("cuda" if use_cuda else "cpu")
    if base == "center":
        base = -margin / 2
    else:
        assert isinstance(base, int) or isinstance(base, float)

    fp_tensor = base + (torch.rand(shape, device=dev) - 0.5) * margin

    if dtype.is_floating_point:
        return fp_tensor.to(dtype)
    else:
        return torch.round(fp_tensor).to(dtype)


class FxTracing:
    _tracing = False

    def __enter__(self):
        FxTracing._tracing = True

    def __exit__(self, exc_type, exc_value, traceback):
        FxTracing._tracing = False


def skip_on_trace(fn):
    def wrapper(*args, **kwargs):
        if FxTracing._tracing:
            return None
        else:
            return fn(*args, **kwargs)

    return wrapper


@skip_on_trace
@torch.jit.ignore
def debug_numeric(tensor_map):
    with warnings.catch_warnings():  # just shutup.
        warnings.simplefilter("ignore")
        ConstraintCheck.true(
            not any([torch.isinf(op).any() for _, op in tensor_map.items()]),
            __INPUT_FOUND_INF_MSG__,
        )
        ConstraintCheck.true(
            not any([torch.isnan(op).any() for _, op in tensor_map.items()]),
            __INPUT_FOUND_NAN_MSG__,
        )


@skip_on_trace
def check_type(op: AbsOpBase, tensors, is_input=True, msg=""):
    if __ENABLE_RT_CHECK__ and op is not None:
        like = op.input_like if is_input else op.output_like
        ioro = "input" if is_input else "output"

        assert len(like) == len(
            tensors
        ), f"{op}'s {ioro} has {len(like)} abs. input, but got {len(tensors)} real inputs."

        for i, ten in enumerate(tensors):
            ttype = AbsTensor(list(ten.shape), DType.from_torch(ten.dtype))
            assert (
                like[i] == ttype
            ), f"{msg} {ioro} abstract type != concrete {ttype} for {op} {op.input_like} -> {op.output_like}"


@skip_on_trace
@torch.jit.ignore
def debug_io(stmt_idx, itensors, otensors):
    if TORCH_LOG.isEnabledFor(logging.DEBUG):
        TORCH_LOG.debug(f">> statment {stmt_idx}")
        for inp_i, i in enumerate(itensors):
            TORCH_LOG.debug(f"  (shape={i.shape} dtype={i.dtype})")
            TORCH_LOG.debug(f"[inp]@{inp_i} :: {i.min().data:.5f} ~ {i.max().data:.5f}")
        for out_i, o in enumerate(otensors):
            TORCH_LOG.debug(f"  (shape={o.shape} dtype={o.dtype})")
            TORCH_LOG.debug(f"[out]@{out_i} :: {o.min().data:.5f} ~ {o.max().data:.5f}")


class SymbolNet(nn.Module):
    def __init__(
        self,
        ir: GraphIR,
        record_intermediate=False,
        use_gradient=False,
        print_grad=0,
    ):
        super(SymbolNet, self).__init__()
        self.print_grad = print_grad
        # <TorchFunc, <keys -> inputs>, <keys -> outputs>, original op>
        self.instructions = []
        self.n_vulnerable_op = 0

        self.proxy_enabled_ = False

<<<<<<< HEAD
=======
        # keep track of layers and weights so that the tracing can work properly
        self.mlist = None
>>>>>>> 377f319c
        # whether or not to register intermediate tensors as output tensors. Useful (at least) for checking nan
        self.record_intermediate = record_intermediate
        self._device = None

        self.ir = ir

        for i, inst in enumerate(self.ir.insts):
            if not isinstance(inst.iexpr.op, Input):
                if isinstance(inst.iexpr.op, ConcreteOp):
                    torch_fn, target = forward_fn(inst.iexpr.op)
                else:
                    torch_fn = target = forward_fn(inst.iexpr.op)
                SanityCheck.true(torch_fn is not None, f"Bad impl for {inst.iexpr.op}")
<<<<<<< HEAD
                if isinstance(torch_fn, nn.Module):
                    self.add_module(f"m{i}", torch_fn)
=======
                if isinstance(target, nn.Module):
                    if self.mlist is None:
                        self.mlist = nn.ModuleList()
                    self.mlist.append(target)
>>>>>>> 377f319c
                self.instructions.append(
                    (torch_fn, inst.iexpr.args, inst.retvals(), inst.iexpr.op)
                )

                if loss_fn.dispatch(type(inst.iexpr.op)):
                    self.n_vulnerable_op += 1

        # the order follows `input_keys`

        self.input_map = {iname: self.ir.vars[iname] for iname in self.ir.input_var()}
        self.output_map = {oname: self.ir.vars[oname] for oname in self.ir.leaf_var()}

        self.first_run = True

        self.use_gradient = use_gradient
        if use_gradient:
            self.enable_training()
        self.check_intermediate_numeric = False
        self.invalid_found_last = None

    def to(self, device):
        self._device = device
        return super().to(device)

    @property
    def device(self):
        return self._device

    @property
    def input_like(self):
        return self.input_map

    @property
    def output_like(self):
        return self.output_map

    @property
    def proxy_enabled(self):
        return self.proxy_enabled_

    def enable_proxy_grad(self):
        for i, inst in enumerate(self.instructions):
            _, inputs, outputs, op = inst
            if proxy_fn.dispatch(type(op)):  # has proxy
                self.instructions[i] = (proxy_fn(op), inputs, outputs, op)

        self.proxy_enabled_ = True

    def disable_proxy_grad(self):
        for i, inst in enumerate(self.instructions):
            _, inputs, outputs, op = inst
            if proxy_fn.dispatch(type(op)):  # has proxy
                self.instructions[i] = (forward_fn(op), inputs, outputs, op)

        self.proxy_enabled_ = False

    def get_params(self):
        return sum([i["params"] for i in self.optimizer.param_groups], [])

    def _zero_grad(self):
        for p in self.get_params():
            p.grad = None

    def backward(self):
        if self.loss is not None:
            self._zero_grad()
            params = self.get_params()
            loss_name, l = self.loss
            l.backward()

            with torch.no_grad():
                for param in self.parameters():
                    param.copy_(
                        torch.where(
                            param.isnan().logical_or(param.isinf()),
                            random_tensor(
                                shape=param.shape, dtype=param.dtype.torch()
                            ).to(param.device),
                            param,
                        )
                    )

            if self.print_grad >= 2:
                for name, i in self.interm_grad:
                    msg = (
                        f"{i.grad.min()} ~ {i.grad.max()} ~ {i.grad.mean()}"
                        if i.grad is not None
                        else "None"
                    )
                    TORCH_LOG.info(
                        f"Iter {self.iter_num} [{loss_name}] {name} grad: {msg}"
                    )

            nonzero = False
            with torch.no_grad():
                for i, p in enumerate(params):
                    if p.grad is not None and torch.any(p.grad != 0):
                        nonzero = True
                        break  # As long as there's non-zero grad.
            ConstraintCheck.true(
                nonzero, "Gradients are all zero. Cannot make progress."
            )

            torch.nn.utils.clip_grad_norm_(self.to_train, 1e-1)
            self.optimizer.step()

    def training_reset(self):
        self.loss = None
        self.stop_updating_loss = False

    def stop_training(self):
        self.use_gradient = False
        self.loss = None

    def enable_training(self, extra_trainable: Dict[str, torch.Tensor] = {}):
        self.use_gradient = True
        self.to_train = []
        for t in extra_trainable.values():
            self.to_train.append(t)
        for t in self.parameters():
            self.to_train.append(t)
        self.optimizer = torch.optim.Adam(self.to_train, lr=5e-1)
        self.training_reset()

    def reset_optimizer(self):
        self.optimizer = torch.optim.Adam(self.to_train, lr=5e-1)

    def get_random_inps(self, **kwargs) -> Dict[str, torch.Tensor]:
        # center: -margin ~ 0 ~ +margin
        inputs = {}
        for key, abs_tensor in self.input_like.items():
            inputs[key] = random_tensor(
                abs_tensor.shape, abs_tensor.dtype.torch(), **kwargs
            )

        return inputs

    def grad_input_gen(
        self,
        init_tensors: Dict[str, torch.Tensor],
        use_cuda=False,
        max_time=None,
        **kwargs,
    ) -> Optional[Dict[str, torch.Tensor]]:
        # TODO: trim the param. max_iter is not used; remove getenv
        if max_time is None:
            max_time = float(os.getenv("NNSMITH_GRAD_TIME", 0.5))

        inputs: Dict[str, torch.Tensor] = {}
        for key, tensor in init_tensors.items():
            if tensor.data.dtype.is_floating_point:
                inputs[key] = torch.nn.parameter.Parameter(tensor.data.clone())
            else:
                inputs[key] = tensor.data

        self.enable_training(extra_trainable=inputs)

        last_check_intermediate_numeric = self.check_intermediate_numeric
        self.check_intermediate_numeric = True

        if use_cuda:
            for k in inputs:
                inputs[k] = inputs[k].cuda()
            self.use_cuda()

        sat_inputs = None
        st = time.time()
        self.iter_num = 0
        self.cur_loss_name = None
        while time.time() - st < max_time:
            self.training_reset()
            self.iter_num += 1

            try:
                _ = self.forward_grad(*inputs.values())
                if self.invalid_found_last:  # need_to_train
                    self.backward()
                else:
                    sat_inputs = {k: v.data for k, v in inputs.items()}
                    break
            except ConstraintError as e:
                if __INPUT_FOUND_INF_MSG__ in str(e) or __INPUT_FOUND_NAN_MSG__ in str(
                    e
                ):
                    # flush NaN/Inf in inputs
                    with torch.no_grad():
                        for inp in inputs.values():
                            inp.copy_(
                                torch.where(
                                    inp.isnan().logical_or(inp.isinf()),
                                    random_tensor(
                                        shape=inp.shape, dtype=inp.dtype.torch()
                                    ).to(inp.device),
                                    inp,
                                )
                            )
                    continue
                TORCH_LOG.debug(e)
                break

        self.stop_training()
        if sat_inputs is None:
            TORCH_LOG.debug("[grad] no valid range found!!!")

        self.check_intermediate_numeric = last_check_intermediate_numeric
        return sat_inputs

    def use_cuda(self):
        self.cuda()

    def forward(self, *args):
        self.differentiable = True

        tensor_map: Dict[str, torch.Tensor] = {}
        for i, key in enumerate(self.input_map.keys()):
            tensor_map[key] = args[i]

        debug_numeric(tensor_map)

        for stmt_idx, (inst, inps, outs, op) in enumerate(self.instructions):
            input_tensors = [tensor_map[idx] for idx in inps]

            check_type(op, input_tensors, is_input=True, msg="input")

            # REAL FORWARD.
            output_tensors = inst(*input_tensors)
            if isinstance(output_tensors, torch.fx.proxy.Proxy):
                # TODO(@ganler, @co1lin): can we do systematic check through the output type?
                if output_tensors.node.target not in [torch.split, torch.chunk]:
                    output_tensors = [output_tensors]
            elif not isinstance(output_tensors, list):
                output_tensors = [output_tensors]

            check_type(op, output_tensors, is_input=False, msg="output")
            for i, out_key in enumerate(outs):
                # put values back to tensor_map.
                tensor_map[out_key] = output_tensors[i]
                # Check differentiability.
                self.differentiable &= output_tensors[i].grad_fn is not None
                # TODO(@ganler): optimize: unref tensors that are not going to be used anymore.

            debug_io(stmt_idx, input_tensors, output_tensors)

        self.first_run = False
        return tuple(tensor_map[key] for key in self.output_map)

    def forward_grad(self, *args):
        self.differentiable = True

        tensor_map: Dict[str, torch.Tensor] = {}
        for i, key in enumerate(self.input_map.keys()):
            tensor_map[key] = args[i]

        debug_numeric(tensor_map)

        self.invalid_found_last = False

        self.interm_grad = []

        # LOG.
        if self.print_grad >= 2:
            for k, v in tensor_map.items():
                if v.requires_grad:
                    self.interm_grad.append((k, v))

            for i, p in enumerate(self.parameters()):
                if p.requires_grad:
                    self.interm_grad.append((f"p_{i}", p))

        for stmt_idx, (inst, inps, outs, op) in enumerate(self.instructions):
            input_tensors = [tensor_map[idx] for idx in inps]

            check_type(op, input_tensors, is_input=True, msg="input")

            # REAL FORWARD.
            output_tensors = inst(*input_tensors)
            if not isinstance(output_tensors, list):
                output_tensors = [output_tensors]

            check_type(op, output_tensors, is_input=False, msg="output")

            for i, out_key in enumerate(outs):
                # put values back to tensor_map.
                tensor_map[out_key] = output_tensors[i]
                # Check differentiability.
                self.differentiable &= output_tensors[i].grad_fn is not None
                # TODO(@ganler): optimize: unref tensors that are not going to be used anymore.

            debug_io(stmt_idx, input_tensors, output_tensors)

            if self.print_grad >= 2:
                if output_tensors[0].requires_grad:
                    for i in range(len(output_tensors)):
                        output_tensors[i].retain_grad()
                        self.interm_grad.append((f"{op}{i}", output_tensors[i]))

            if self.check_intermediate_numeric or (
                self.use_gradient and not self.stop_updating_loss
            ):
                if loss_fn.dispatch(type(op)) is not None:
                    loss = loss_fn(op)(*input_tensors)
                    if not isinstance(loss, tuple):
                        loss = ("", loss)  # loss suffix, loss
                    vul_op_loss = loss
                else:
                    vul_op_loss = None
                self.invalid_found_last |= not numeric_valid(output_tensors)

                if self.invalid_found_last and (
                    self.use_gradient and not self.stop_updating_loss
                ):
                    if self.print_grad >= 1:
                        for inp_i, inp in enumerate(input_tensors):
                            TORCH_LOG.info(
                                f"[inp]@{inp_i} :: {inp.min().data:.5f} ~ {inp.max().data:.5f}"
                            )

                    ConstraintCheck.true(
                        vul_op_loss is not None,
                        f"op={op} has no `torch_loss` but produces NaN or INF!",
                    )
                    # TODO: some less vulnerable ops (like Mul) may also trigger Inf and will crash the process.
                    # Given its low chance of happening, ignore it for now.
                    loss_suf, l = vul_op_loss
                    msg = f"loss_{loss_suf}: {l.min().data:.3f} ~ {l.max().data:.3f} ~ {torch.sum((l > 0) * l).item()}"
                    if self.print_grad >= 1:
                        TORCH_LOG.info(
                            f"Iter #{self.iter_num} [NaN/Inf] in outputs ~ {op} :: {msg}"
                        )

                    ConstraintCheck.true(
                        torch.all(l > 0),
                        f"`{op}` outputs NaN/INF found non-positive loss!",
                    )
                    loss_name = f"{op}_{loss_suf}"
                    ConstraintCheck.true(self.loss is None, "Multiple loss detected!")
                    self.loss = loss_name, torch.sum((l > 0) * l)
                    if loss_name != self.cur_loss_name:
                        self.reset_optimizer()
                        self.cur_loss_name = loss_name

                    self.stop_updating_loss = True
                    return output_tensors

        self.first_run = False
        return tuple(tensor_map[key] for key in self.output_map)<|MERGE_RESOLUTION|>--- conflicted
+++ resolved
@@ -121,11 +121,6 @@
 
         self.proxy_enabled_ = False
 
-<<<<<<< HEAD
-=======
-        # keep track of layers and weights so that the tracing can work properly
-        self.mlist = None
->>>>>>> 377f319c
         # whether or not to register intermediate tensors as output tensors. Useful (at least) for checking nan
         self.record_intermediate = record_intermediate
         self._device = None
@@ -139,15 +134,8 @@
                 else:
                     torch_fn = target = forward_fn(inst.iexpr.op)
                 SanityCheck.true(torch_fn is not None, f"Bad impl for {inst.iexpr.op}")
-<<<<<<< HEAD
                 if isinstance(torch_fn, nn.Module):
                     self.add_module(f"m{i}", torch_fn)
-=======
-                if isinstance(target, nn.Module):
-                    if self.mlist is None:
-                        self.mlist = nn.ModuleList()
-                    self.mlist.append(target)
->>>>>>> 377f319c
                 self.instructions.append(
                     (torch_fn, inst.iexpr.args, inst.retvals(), inst.iexpr.op)
                 )
