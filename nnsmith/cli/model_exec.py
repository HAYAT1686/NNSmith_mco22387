"""Directly perform model execution from a bare model, NNSmith model folder, or NNSmith bug report folder.
Example usage:
# compile + run the model (in ORT by default); verify with the oracle under `nnsmith_output`;
 nnsmith.model_exec model.path=nnsmith_output/model.onnx
# compile + run the model; verify with the oracle with fallback mode (random input)
 nnsmith.model_exec model.path=nnsmith_output/model.onnx cmp.oracle=null
# differential testing with tvm
 nnsmith.model_exec model.path=nnsmith_output/model.onnx cmp.with='{type:tvm, optmax:true, device:cpu}'
"""

import os
import pickle
import random
from pathlib import Path

import hydra
from omegaconf import DictConfig, ListConfig

from nnsmith.backends import BackendFactory
<<<<<<< HEAD
from nnsmith.macro import NNSMITH_BUG_PATTERN_TOKEN
=======
from nnsmith.logging import EXEC_LOG
>>>>>>> 738464d2
from nnsmith.materialize import BugReport, Model, Oracle, TestCase


def verify_testcase(
    cmp_cfg: DictConfig,
    factory: BackendFactory,
    testcase: TestCase,
    output_dir: os.PathLike,
) -> bool:
    def check_result(bug_report_or, odir, msg=None) -> bool:  # succ?
        msg = "" if msg is None else msg
        if not isinstance(bug_report_or, BugReport):
            EXEC_LOG.info(f"[PASS] {msg}")
            return True
        else:
            bug_report = bug_report_or
<<<<<<< HEAD
            fail_print("[FAIL] ")
            fail_print(bug_report.log)
            if odir is not None:
                odir = str(odir).replace(
                    NNSMITH_BUG_PATTERN_TOKEN,
                    f"{bug_report.symptom}-{bug_report.stage}",
                )
                note_print("Saving bug report to {}".format(odir))
                bug_report.dump(odir)
            return False

    bug_or_res = factory.checked_compile_and_exec(testcase)
    if check_result(bug_or_res, msg="Compile + Execution", odir=output_dir):
=======
            EXEC_LOG.warn("[FAIL] ")
            EXEC_LOG.warn(bug_report.log)
            if output_dir is not None:
                EXEC_LOG.debug("Saving bug report to {}".format(output_dir))
                bug_report.dump(output_dir)
            return False

    bug_or_res = factory.checked_compile_and_exec(testcase)
    if check_result(bug_or_res, msg=f"Compile + Execution [{factory}]"):
>>>>>>> 738464d2
        if testcase.oracle.output is not None:  # we have output results && no bug yet
            # do result verification
            if not check_result(
                factory.verify_results(
                    bug_or_res,
                    testcase,
                    equal_nan=cmp_cfg["equal_nan"],
                ),
<<<<<<< HEAD
                msg="Result Verification w/ Oracle",
                odir=output_dir,
=======
                msg=f"Result Verification w/ Oracle from {testcase.oracle.provider}",
>>>>>>> 738464d2
            ):
                return False
    else:
        return False

    # Compare with
    if cmp_cfg["with"] is not None:
        cmp_fac = BackendFactory.init(
            cmp_cfg["with"]["type"],
            device=cmp_cfg["with"]["device"],
            optmax=cmp_cfg["with"]["optmax"],
            catch_process_crash=False,
        )
        cmp_testcase = cmp_fac.make_testcase(
            testcase.model, input=testcase.oracle.input
        )
<<<<<<< HEAD
        if check_result(
            cmp_testcase, "Compile + Execution (`cmp.with`)", odir=output_dir
        ):
=======
        if check_result(cmp_testcase, f"Compile + Execution [`cmp.with`: {cmp_fac}]"):
>>>>>>> 738464d2
            if not check_result(
                factory.verify_results(
                    bug_or_res,
                    cmp_testcase,
                    equal_nan=cmp_cfg["equal_nan"],
                ),
                msg="Result Verification w/ Reference Backend",
                odir=output_dir,
            ):
                return False
        else:
            return False

    return True


@hydra.main(version_base=None, config_path="../config", config_name="main")
def main(cfg: DictConfig):
    cmp_cfg = cfg["cmp"]
    seed = random.getrandbits(32) if cmp_cfg["seed"] is None else cmp_cfg["seed"]
    EXEC_LOG.info(f"Using seed {seed}")

    model_cfg = cfg["model"]
    ModelType = Model.init(model_cfg["type"])
    ModelType.add_seed_setter()

    if isinstance(model_cfg["path"], ListConfig):
        model_paths = model_cfg["path"]
        if cmp_cfg["save"] is not None:
            assert isinstance(cmp_cfg["save"], ListConfig), (
                "With multiple models compiled-and-executed together,"
                " the `save` must also be a list of paths."
            )
    else:
        model_paths = [model_cfg["path"]]

    output_dirs = cmp_cfg["save"]
    if isinstance(output_dirs, (int, float, str)):
        output_dirs = [Path(output_dirs)]

    for i, model_path in enumerate(model_paths):
        model = ModelType.load(model_path)
        model_basename = os.path.basename(os.path.normpath(model_path))

        test_inputs = None
        test_outputs = None
        provider = "unknown"

        # 1. Use raw_input as test_inputs if specified;
        if cmp_cfg["raw_input"] is not None:
            EXEC_LOG.info(
                "Using raw input from {} as oracle".format(cmp_cfg["raw_input"])
            )
            test_inputs = pickle.load(Path(cmp_cfg["raw_input"]).open("rb"))
            assert isinstance(
                test_inputs, dict
            ), "Raw input type should be Dict[str, np.ndarray]"
            provider = "raw input from {}".format(cmp_cfg["raw_input"])

        # 2. Otherwise, use existing or generated oracle;
        if test_inputs is None:
            oracle_path = None
            # 1. check if we can directly use oracle from `oracle.pkl`
            if "auto" == cmp_cfg["oracle"]:
                oracle_path = model_path.replace(model_basename, "oracle.pkl")
                if not os.path.exists(oracle_path):
                    oracle_path = None
            elif cmp_cfg["oracle"] is not None:
                oracle_path = cmp_cfg["oracle"]

            if oracle_path is not None:
                EXEC_LOG.info("Using oracle from {}".format(oracle_path))
                res = pickle.load(Path(oracle_path).open("rb"))
                test_inputs = res["input"]
                test_outputs = res["output"]
                provider = res["provider"]

        if test_inputs is None:
            EXEC_LOG.info("Generating input data from BackendFactory.make_random_input")
            test_inputs = BackendFactory.make_random_input(model.input_like)
            provider = f"random inputs"

        # the oracle might not have oracle outputs.
        oracle = Oracle(test_inputs, test_outputs, provider)
        testcase = TestCase(model, oracle)

        this_fac = BackendFactory.init(
            cfg["backend"]["type"],
            device=cfg["backend"]["device"],
            optmax=cfg["backend"]["optmax"],
            catch_process_crash=False,
        )

        output_dir = None if output_dirs is None else output_dirs[i]
        verify_testcase(
            cmp_cfg,
            this_fac,
            testcase,
            output_dir,
        )


if __name__ == "__main__":
    main()<|MERGE_RESOLUTION|>--- conflicted
+++ resolved
@@ -17,11 +17,8 @@
 from omegaconf import DictConfig, ListConfig
 
 from nnsmith.backends import BackendFactory
-<<<<<<< HEAD
 from nnsmith.macro import NNSMITH_BUG_PATTERN_TOKEN
-=======
 from nnsmith.logging import EXEC_LOG
->>>>>>> 738464d2
 from nnsmith.materialize import BugReport, Model, Oracle, TestCase
 
 
@@ -38,31 +35,21 @@
             return True
         else:
             bug_report = bug_report_or
-<<<<<<< HEAD
-            fail_print("[FAIL] ")
-            fail_print(bug_report.log)
+            EXEC_LOG.warn("[FAIL] ")
+            EXEC_LOG.warn(bug_report.log)
             if odir is not None:
                 odir = str(odir).replace(
                     NNSMITH_BUG_PATTERN_TOKEN,
                     f"{bug_report.symptom}-{bug_report.stage}",
                 )
-                note_print("Saving bug report to {}".format(odir))
+                EXEC_LOG.debug("Saving bug report to {}".format(odir))
                 bug_report.dump(odir)
             return False
 
     bug_or_res = factory.checked_compile_and_exec(testcase)
-    if check_result(bug_or_res, msg="Compile + Execution", odir=output_dir):
-=======
-            EXEC_LOG.warn("[FAIL] ")
-            EXEC_LOG.warn(bug_report.log)
-            if output_dir is not None:
-                EXEC_LOG.debug("Saving bug report to {}".format(output_dir))
-                bug_report.dump(output_dir)
-            return False
-
-    bug_or_res = factory.checked_compile_and_exec(testcase)
-    if check_result(bug_or_res, msg=f"Compile + Execution [{factory}]"):
->>>>>>> 738464d2
+    if check_result(
+        bug_or_res, odir=output_dir, msg=f"Compile + Execution [{factory}]"
+    ):
         if testcase.oracle.output is not None:  # we have output results && no bug yet
             # do result verification
             if not check_result(
@@ -71,12 +58,8 @@
                     testcase,
                     equal_nan=cmp_cfg["equal_nan"],
                 ),
-<<<<<<< HEAD
-                msg="Result Verification w/ Oracle",
                 odir=output_dir,
-=======
                 msg=f"Result Verification w/ Oracle from {testcase.oracle.provider}",
->>>>>>> 738464d2
             ):
                 return False
     else:
@@ -93,21 +76,20 @@
         cmp_testcase = cmp_fac.make_testcase(
             testcase.model, input=testcase.oracle.input
         )
-<<<<<<< HEAD
         if check_result(
-            cmp_testcase, "Compile + Execution (`cmp.with`)", odir=output_dir
+            cmp_testcase,
+            odir=output_dir,
+            msg=f"Compile + Execution [`cmp.with`: {cmp_fac}]",
         ):
-=======
-        if check_result(cmp_testcase, f"Compile + Execution [`cmp.with`: {cmp_fac}]"):
->>>>>>> 738464d2
             if not check_result(
                 factory.verify_results(
                     bug_or_res,
                     cmp_testcase,
+                    odir=output_dir,
                     equal_nan=cmp_cfg["equal_nan"],
                 ),
+                odir=output_dir,
                 msg="Result Verification w/ Reference Backend",
-                odir=output_dir,
             ):
                 return False
         else:
